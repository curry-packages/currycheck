--- conflicted
+++ resolved
@@ -21,7 +21,7 @@
 ---    `proof-last-is-deterministic.agda` (and also in some other files).
 ---
 --- @author Michael Hanus
---- @version October 2018
+--- @version December 2018
 ------------------------------------------------------------------------
 
 module TheoremUsage
@@ -34,9 +34,10 @@
 import AbstractCurry.Select
 import Char
 import Directory
-import Distribution         (lookupModuleSourceInLoadPath, modNameToPath)
-import FilePath             (dropExtension, takeDirectory)
+import FilePath             ( dropExtension, takeDirectory )
 import List
+
+import System.CurryPath     ( lookupModuleSourceInLoadPath, modNameToPath )
 
 import PropertyUsage
 
@@ -87,11 +88,7 @@
 --- A theorem is a property for which a proof file exists in the
 --- directory provided as first argument.
 getTheoremFunctions :: String -> CurryProg -> IO [CFuncDecl]
-<<<<<<< HEAD
 getTheoremFunctions proofdir (CurryProg mn _ _ _ _ _ functions _) = do
-=======
-getTheoremFunctions proofdir (CurryProg mn _ _ functions _) = do
->>>>>>> a1a3cb00
   let propfuncs = filter isProperty functions -- all properties
   prooffiles <- getModuleProofFiles proofdir mn
   return $ filter (\fd -> existsProofFor (funcName fd) prooffiles)
