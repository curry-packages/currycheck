--- conflicted
+++ resolved
@@ -14,34 +14,22 @@
 ---   (together with possible preconditions).
 ---
 --- @author Michael Hanus, Jan-Patrick Baye
---- @version November 2018
+--- @version December 2018
 -------------------------------------------------------------------------
 
 import AnsiCodes
-<<<<<<< HEAD
 import Char            ( toUpper )
-import Distribution    ( curryCompiler, installDir, modNameToPath
-                       , lookupModuleSourceInLoadPath, stripCurrySuffix )
+import Distribution    ( curryCompiler, installDir )
 import FilePath        ( (</>), pathSeparator, takeDirectory )
 import GetOpt
 import List
 import Maybe           ( fromJust, isJust )
 import System          ( system, exitWith, getArgs, getPID, getEnviron )
-=======
-import Char                    ( toUpper )
-import Distribution
-import FilePath                ( (</>), pathSeparator, takeDirectory )
-import GetOpt
-import List
-import Maybe                   ( fromJust, isJust )
-import System                  ( system, exitWith, getArgs, getPID, getEnviron )
->>>>>>> a1a3cb00
 
 import AbstractCurry.Types
 import AbstractCurry.Files     ( readCurryWithParseOptions, readUntypedCurry )
 import AbstractCurry.Select
 import AbstractCurry.Build
-<<<<<<< HEAD
 import qualified AbstractCurry.Pretty as ACPretty
 import AbstractCurry.Transform ( renameCurryModule, trCTypeExpr, updCProg
                                , updQNamesInCProg, updQNamesInCFuncDecl )
@@ -49,8 +37,10 @@
 import qualified FlatCurry.Types as FC
 import FlatCurry.Files
 import qualified FlatCurry.Goodies as FCG
-import Text.Pretty             ( pPrint )
-import System.FrontendExec     ( defaultParams, setQuiet )
+import System.CurryPath    ( modNameToPath, lookupModuleSourceInLoadPath
+                           , stripCurrySuffix )
+import System.FrontendExec ( defaultParams, setQuiet )
+import Text.Pretty         ( pPrint )
 
 import CC.AnalysisHelpers ( getTerminationInfos, getProductivityInfos
                           , getUnsafeModuleInfos, dropPublicSuffix )
@@ -64,36 +54,13 @@
 import TheoremUsage       ( determinismTheoremFor, existsProofFor
                           , getModuleProofFiles, getTheoremFunctions )
 import UsageCheck         ( checkBlacklistUse, checkSetUse )
-=======
-import AbstractCurry.Pretty    ( showCProg )
-import AbstractCurry.Transform ( renameCurryModule, updCProg
-                               , updQNamesInCProg, updQNamesInCFuncDecl )
-import qualified FlatCurry.Types as FC
-import FlatCurry.Files
-import qualified FlatCurry.Goodies as FCG
-
-import CC.Config         ( packagePath, packageVersion )
-import CC.Options
-import CheckDetUsage     ( checkDetUse, containsDetOperations)
-import ContractUsage
-import DefaultRuleUsage  ( checkDefaultRules, containsDefaultRules )
-import PropertyUsage
-import SimplifyPostConds ( simplifyPostConditionsWithTheorems )
-import TheoremUsage      ( determinismTheoremFor, existsProofFor
-                         , getModuleProofFiles, getTheoremFunctions )
-import UsageCheck        ( checkBlacklistUse, checkSetUse )
->>>>>>> a1a3cb00
 
 -- Banner of this tool:
 ccBanner :: String
 ccBanner = unlines [bannerLine,bannerText,bannerLine]
  where
    bannerText = "CurryCheck: a tool for testing Curry programs (Version " ++
-<<<<<<< HEAD
                 packageVersion ++ " of 31/10/2018)"
-=======
-                packageVersion ++ " of 01/11/2018)"
->>>>>>> a1a3cb00
    bannerLine = take (length bannerText) (repeat '-')
 
 -- Help text
@@ -229,7 +196,6 @@
 -------------------------------------------------------------------------
 -- Transform all tests of a module into operations that perform
 -- appropriate calls to EasyCheck:
-<<<<<<< HEAD
 genTestFuncs :: Options -> (QName -> Bool) -> (QName -> Productivity) -> String
              -> TestModule -> IO [CFuncDecl]
 genTestFuncs opts terminating productivity mainmod tm =
@@ -269,27 +235,6 @@
      testFuncWithRules rs =
        return $ cfunc (mainmod, genTestName test) 0 Public
                       (emptyClassType (ioType (maybeType stringType))) rs
-=======
-genTestFuncs :: Options -> String -> TestModule -> [CFuncDecl]
-genTestFuncs opts mainmod tm = map createTest (propTests tm)
- where
-  createTest test =
-    cfunc (mainmod, (genTestName $ testName test)) 0 Public
-          (ioType (maybeType stringType))
-          (case test of
-             PropTest  name t _       -> propBody   name t test
-             IOTest    name   _       -> ioTestBody name test
-             EquivTest name f1 f2 t _ ->
-               -- if test name has suffix "'TERMINATE", the test for terminating
-               -- operations is used, otherwise the test for arbitrary
-               -- operations (which limits the size of computed results
-               -- but might find counter-examples later)
-               -- (TODO: automatic selection by using CASS)
-               if "'TERMINATE" `isSuffixOf` map toUpper (snd name)
-                 then equivBodyTerm f1 f2 t test
-                 else equivBodyAny  f1 f2 t test
-          )
->>>>>>> a1a3cb00
 
   isTerminating f = terminating f || productivity f == Terminating
   
@@ -307,7 +252,6 @@
 
   -- Operation equivalence test for terminating operations:
   equivBodyTerm f1 f2 texp test =
-<<<<<<< HEAD
     let xvars  = map (\i -> (i,"x"++show i)) [1 .. arityOfType texp]
         pxvars = map (\i -> (i,"px"++show i)) [1 .. arityOfType texp]
         pvalOfFunc = ctype2typeop mainmod "pvalOf_" (resultType texp)
@@ -348,32 +292,6 @@
 
   propBody qname texp test =
     propOrEquivBody (map (\t -> t) (argTypes texp))
-=======
-    let xvars = map (\i -> (i,"x"++show i)) [1 .. arityOfType texp]
-        pvalOfFunc = ctype2pvalOf mainmod "pvalOf" (resultType texp)
-    in propOrEquivBody (map (\t -> (t,True)) (argTypes texp)) test
-         (CLambda (map CPVar xvars)
-            (applyF (easyCheckModule,"<~>")
-                    [applyE pvalOfFunc [applyF f1 (map CVar xvars)],
-                     applyE pvalOfFunc [applyF f2 (map CVar xvars)]]))
-
-  -- Operation equivalence test for arbitrary operations:
-  equivBodyAny f1 f2 texp test =
-    let xvars = map (\i -> (i,"x"++show i)) [1 .. arityOfType texp]
-        pvar  = (2,"p")
-        pvalOfFunc = ctype2pvalOf mainmod "peval" (resultType texp)
-    in propOrEquivBody
-         (map (\t -> (t,True)) (argTypes texp) ++
-          [(ctype2BotType mainmod  (resultType texp), False)])
-         test
-         (CLambda (map CPVar xvars ++ [CPVar pvar])
-            (applyF (easyCheckModule,"<~>")
-               [applyE pvalOfFunc [applyF f1 (map CVar xvars), CVar pvar],
-                applyE pvalOfFunc [applyF f2 (map CVar xvars), CVar pvar]]))
-
-  propBody qname texp test =
-    propOrEquivBody (map (\t -> (t,False)) (argTypes texp))
->>>>>>> a1a3cb00
                     test (CSymbol (testmname,snd qname))
 
   propOrEquivBody argtypes test propexp =
@@ -383,22 +301,14 @@
                  [ CVar msgvar
                  , applyF (easyCheckFuncName (length argtypes)) $
                     [configOpWithMaxFail, CVar msgvar] ++
-<<<<<<< HEAD
                     (map (\ t ->
                           applyF (easyCheckModule,"valuesOfSearchTree")
                             [if isPAKCS || useUserDefinedGen t || isFloatType t
                              then type2genop mainmod tm True t
-=======
-                    (map (\ (t,genpart) ->
-                          applyF (easyCheckModule,"valuesOfSearchTree")
-                            [if isPAKCS || useUserDefinedGen t || isFloatType t
-                             then type2genop mainmod tm genpart t
->>>>>>> a1a3cb00
                              else applyF (searchTreeModule,"someSearchTree")
                                          [CTyped (constF (pre "unknown"))
                                                  (emptyClassType t)]])
                          argtypes) ++
-<<<<<<< HEAD
                     [transFuncArgsInProp mainmod argtypes propexp]
                  ])]
    where
@@ -413,16 +323,6 @@
       hasDefinedGen (mn,tc) =
         isJust (find (\qn -> "gen"++tc == snd qn) (generators tm)) ||
         mn==mainmod && "_Constant" `isSuffixOf` tc
-=======
-                    [propexp]
-                 ])]
-   where
-    useUserDefinedGen te = case te of
-      CTVar _         -> error "No polymorphic generator!"
-      CFuncType _ _   -> error "No generator for functional types!"
-      CTCons (_,tc) _ -> isJust
-                           (find (\qn -> "gen"++tc == snd qn) (generators tm))
->>>>>>> a1a3cb00
 
     configOpWithMaxTest =
       let n = optMaxTest opts
@@ -454,7 +354,6 @@
 
 -- Translates a type expression into calls to generator operations.
 -- If the third argument is `True`, calls to partial generators are used.
-<<<<<<< HEAD
 -- The fourth argument is `True` when top-level types are translated.
 type2genop :: String -> TestModule -> Bool -> CTypeExpr -> CExpr
 type2genop _ _ _ (CTVar _) = error "No polymorphic generator!"
@@ -469,14 +368,6 @@
            applyF (typename2genopname mainmod (generators tm) qt)
                   (map (type2genop mainmod tm False) targs))
         (tconsArgsOfType te)
-=======
-type2genop :: String -> TestModule -> Bool -> CTypeExpr -> CExpr
-type2genop _ _ _ (CTVar _)       = error "No polymorphic generator!"
-type2genop _ _ _ (CFuncType _ _) = error "No generator for functional types!"
-type2genop mainmod tm genpart (CTCons qt targs) =
-  applyF (typename2genopname mainmod (generators tm) genpart qt)
-         (map (type2genop mainmod tm genpart) targs)
->>>>>>> a1a3cb00
 
 isFloatType :: CTypeExpr -> Bool
 isFloatType texp = case texp of CTCons tc -> tc == (preludeName,"Float")
@@ -486,27 +377,14 @@
 -- generator operation for values of this type.
 -- The first argument is the name of the main module.
 -- The second argument contains the user-defined generator operations.
-<<<<<<< HEAD
 typename2genopname :: String -> [QName] -> QName -> QName
 typename2genopname mainmod definedgenops (mn,tc)
-=======
--- If the third argument is `True`, generators for partial values are used.
-typename2genopname :: String -> [QName] -> Bool -> QName -> QName
-typename2genopname mainmod definedgenops genpart (mn,tc)
-  | genpart  -- we use our own generator for partial values:
-  = (mainmod, "gen_" ++ modNameToId mn ++ "_" ++ transQN tc ++ "_PARTIAL")
->>>>>>> a1a3cb00
   | isJust maybeuserdefined -- take user-defined generator:
   = fromJust maybeuserdefined
   | mn==preludeName
   = (generatorModule, "gen" ++ transQN tc)
   | otherwise -- we use our own generator:
-<<<<<<< HEAD
   = (mainmod, "gen_" ++ modNameToId mn ++ "_" ++ transQN tc)
-=======
-  = (mainmod, "gen_" ++ modNameToId mn ++ "_" ++ transQN tc ++
-              if genpart then "_PARTIAL" else "")
->>>>>>> a1a3cb00
  where
   maybeuserdefined = find (\qn -> "gen"++tc == snd qn) definedgenops
 
@@ -521,7 +399,6 @@
               | tcons == "(,,,)"  = "Tuple4"
               | tcons == "(,,,,)" = "Tuple5"
               | otherwise         = tcons
-<<<<<<< HEAD
 
 -------------------------------------------------------------------------
 -- If some arguments of a property are functional, translate these
@@ -547,8 +424,6 @@
                [CLocalPat (CPVar fx)
                   (CSimpleRhs (applyF (mainmod,"list2Func") [CVar v]) [])])
       else (v,[])
-=======
->>>>>>> a1a3cb00
 
 -------------------------------------------------------------------------
 -- Turn all functions into public ones.
@@ -579,7 +454,6 @@
   makePublic (CmtFunc cmt name arity _      typeExpr rules) =
               CmtFunc cmt name arity Public typeExpr rules
 
-<<<<<<< HEAD
 -- Classify the test represented by a function declaration
 -- as either PropTest or IOTest.
 classifyTest :: Options -> CurryProg -> CFuncDecl -> Test
@@ -606,22 +480,6 @@
 
   defaultingType = poly2defaultType opts . typeOfQualType . defaultQualType
   
-=======
--- classify the tests as either PropTest or IOTest
-classifyTests :: Options -> CurryProg -> [CFuncDecl] -> [Test]
-classifyTests opts prog = map makeProperty
- where
-  makeProperty test =
-    if isPropIOType (funcType test)
-      then IOTest tname 0
-      else maybe (PropTest tname (funcType test) 0)
-                 (\ (f1,f2) -> EquivTest tname f1 f2
-                                         (poly2defaultType opts (funcTypeOf f1))
-                                         0)
-                 (isEquivProperty test)
-    where tname = funcName test
-
->>>>>>> a1a3cb00
   funcTypeOf f = maybe (error $ "Cannot find type of " ++ show f ++ "!")
                        funcType
                        (find (\fd -> funcName fd == f) (functions prog))
@@ -632,7 +490,6 @@
 -- It is used to ignore tests when the properties are already proved.
 -- The third argument contains the list of function representing
 -- proved properties. It is used to simplify post conditions to be tested.
-<<<<<<< HEAD
 -- The result contains a tuple consisting of all actual tests,
 -- all ignored tests, the name of all operations with defined preconditions
 -- (needed to generate meaningful equivalence tests),
@@ -642,14 +499,6 @@
 transformTests opts prfnames theofuncs
                prog@(CurryProg mname imps dfltdecl clsdecls instdecls
                                typeDecls functions opDecls) = do
-=======
--- The result contains a triple consisting of all actual tests,
--- all ignored tests, and the public version of the original module.
-transformTests :: Options -> [String] -> [CFuncDecl] -> CurryProg
-               -> IO ([CFuncDecl],[CFuncDecl],CurryProg)
-transformTests opts prfnames theofuncs
-               prog@(CurryProg mname imps typeDecls functions opDecls) = do
->>>>>>> a1a3cb00
   simpfuncs <- simplifyPostConditionsWithTheorems (optVerb opts) theofuncs funcs
   let preCondOps  = preCondOperations simpfuncs
       postCondOps = map ((\ (mn,fn) -> (mn, fromPostCondName fn)) . funcName)
@@ -660,12 +509,8 @@
       postCondTests =
         concatMap (genPostCondTest preCondOps postCondOps prfnames) funcs
       -- generate specification tests:
-<<<<<<< HEAD
       specOpTests   = concatMap (genSpecTest opts preCondOps specOps prfnames) funcs
       grSpecOpTests = if optEquiv opts == Ground then specOpTests else []
-=======
-      specOpTests   = concatMap (genSpecTest preCondOps specOps prfnames) funcs
->>>>>>> a1a3cb00
 
       (realtests,ignoredtests) = partition fst $
         if not (optProp opts)
@@ -771,7 +616,6 @@
 genPostCondTest :: [QName] -> [QName] -> [String] -> CFuncDecl -> [CFuncDecl]
 genPostCondTest prefuns postops prooffnames (CmtFunc _ qf ar vis texp rules) =
   genPostCondTest prefuns postops prooffnames (CFunc qf ar vis texp rules)
-<<<<<<< HEAD
 genPostCondTest prefuns postops prooffnames
                 (CFunc qf@(mn,fn) _ _ (CQualType clscon texp) _) =
  if qf `notElem` postops || existsProofFor (orgQName postname) prooffnames
@@ -781,19 +625,6 @@
     (CQualType clscon (propResultType texp))
     [simpleRule (map CPVar cvars) $
        addPreCond prefuns [qf] cvars postprop ]]
-=======
-genPostCondTest prefuns postops prooffnames (CFunc qf@(mn,fn) _ _ texp _) =
- if qf `notElem` postops || existsProofFor (orgQName postname) prooffnames
-   then []
-   else
-    [CFunc postname ar Public (propResultType texp)
-      [simpleRule (map CPVar cvars) $
-        if qf `elem` prefuns
-         then applyF (easyCheckModule,"==>")
-                     [applyF (mn,toPreCondName fn) (map CVar cvars), postprop]
-         else postprop
-      ]]
->>>>>>> a1a3cb00
  where
   postname = (mn, fn ++ postCondSuffix) -- name of generated post cond. test
   ar       = arityOfType texp
@@ -805,7 +636,6 @@
 
 -- Transforms a function declaration into a specification test if
 -- there is a specification for this function (i.e., an operation named
-<<<<<<< HEAD
 -- f'spec). The generated specification test has the form
 --     fSatisfiesSpecification = f <=> f'spec
 genSpecTest :: Options -> [QName] -> [QName] -> [String] -> CFuncDecl
@@ -860,33 +690,6 @@
     if qn `elem` prefuns
       then [applyF (mn, toPreCondName fn) (map CVar pvars)]
       else []
-=======
--- f'spec) and there is no proof file for the satisfaction of the specification.
--- The generated specification test is of the form
---     fSatisfiesSpecification x1...xn =
---       f'pre x1...xn  ==> (f x1...xn <~> f'spec x1...xn)
-genSpecTest :: [QName] -> [QName] -> [String] -> CFuncDecl -> [CFuncDecl]
-genSpecTest prefuns specops prooffnames (CmtFunc _ qf ar vis texp rules) =
-  genSpecTest prefuns specops prooffnames (CFunc qf ar vis texp rules)
-genSpecTest prefuns specops prooffnames (CFunc qf@(mn,fn) _ _ texp _) =
- if qf `notElem` specops || existsProofFor (orgQName sptname) prooffnames
-   then []
-   else
-    [CFunc sptname ar Public (propResultType texp)
-      [simpleRule (map CPVar cvars) $
-         addPreCond (applyF (easyCheckModule,"<~>")
-                            [applyF qf (map CVar cvars),
-                             applyF (mn,toSpecName fn) (map CVar cvars)])]]
- where
-  sptname = (mn, fn ++ satSpecSuffix) -- name of generated specification test
-  cvars   = map (\i -> (i,"x"++show i)) [1 .. ar]
-  ar      = arityOfType texp
-
-  addPreCond exp = if qf `elem` prefuns
-                   then applyF (easyCheckModule,"==>")
-                          [applyF (mn,toPreCondName fn) (map CVar cvars), exp]
-                   else exp
->>>>>>> a1a3cb00
 
 -- Revert the transformation for deterministic operations performed
 -- by currypp, i.e., replace rule "f x = selectValue (set f_ORGNDFUN x)"
@@ -934,7 +737,6 @@
 -- polymorphically typed test function.
 -- The returned flag indicates whether the test function should actually
 -- be passed to the test tool.
-<<<<<<< HEAD
 -- For instance, polymorphic proprerties are not tested, but only
 -- their type-instantiated variants.
 poly2default :: Options -> CFuncDecl -> [(Bool,CFuncDecl)]
@@ -945,36 +747,18 @@
   = [(False,fdecl)
     ,(True, CFunc (mn,fname++defTypeSuffix) arity vis
                   (emptyClassType (poly2defaultType opts ftype))
-=======
--- Thus, IO tests are flagged by `False` if the corresponding option is set.
-poly2default :: Options -> CFuncDecl -> [(Bool,CFuncDecl)]
-poly2default opts (CmtFunc _ name arity vis ftype rules) =
-  poly2default opts (CFunc name arity vis ftype rules)
-poly2default opts fdecl@(CFunc (mn,fname) arity vis ftype rs)
-  | isPolyType ftype
-  = [(False,fdecl)
-    ,(True, CFunc (mn,fname++defTypeSuffix) arity vis
-                  (poly2defaultType opts ftype)
->>>>>>> a1a3cb00
                   [simpleRule [] (applyF (mn,fname) [])])
     ]
-  | not (optIOTest opts) && isPropIOType ftype
-  = [(False,fdecl)]
   | otherwise
-<<<<<<< HEAD
   = [(True, CFunc (mn,fname) arity vis (CQualType clscon ftype) rs)]
  where
   CQualType clscon ftype = defaultQualType qftype
-=======
-  = [(True,fdecl)]
->>>>>>> a1a3cb00
 
 poly2defaultType :: Options -> CTypeExpr -> CTypeExpr
 poly2defaultType opts texp = p2dt texp 
  where
   p2dt (CTVar _)         = baseType (pre (optDefType opts))
   p2dt (CFuncType t1 t2) = CFuncType (p2dt t1) (p2dt t2)
-<<<<<<< HEAD
   p2dt (CTApply t1 t2)   = CTApply (p2dt t1) (p2dt t2)
   p2dt (CTCons ct)       = CTCons ct
 
@@ -1036,9 +820,6 @@
   CContext (nub (clscons ++ map (\c -> (pre c, CTVar tvar)) ["Eq","Show"]))
 
 -------------------------------------------------------------------------
-=======
-  p2dt (CTCons ct ts)    = CTCons ct (map p2dt ts)
->>>>>>> a1a3cb00
 
 -- Transforms a possibly changed test name (like "test_ON_BASETYPE")
 -- back to its original name.
@@ -1135,11 +916,7 @@
       rnm2pub mn@(mod,n) | mod == modname = (pubmodname,n)
                          | otherwise      = mn
       theopubfuncs = map (updQNamesInCFuncDecl rnm2pub) theofuncs
-<<<<<<< HEAD
   (rawTests,ignoredTests,preCondOps,pubmod) <-
-=======
-  (rawTests,ignoredTests,pubmod) <-
->>>>>>> a1a3cb00
         transformTests opts prooffiles theopubfuncs
           . renameCurryModule pubmodname . makeAllPublic $ prog
   let (rawDetTests,ignoredDetTests,pubdetmod) =
@@ -1158,22 +935,14 @@
                          (progName pubmod)
                          staticerrs
                          (addLinesNumbers words
-<<<<<<< HEAD
                             (map (classifyTest opts pubmod) rawTests))
-=======
-                            (classifyTests opts pubmod rawTests))
->>>>>>> a1a3cb00
                          (generatorsOfProg pubmod)
                          preCondOps
       dettm = TestModule modname
                          (progName pubdetmod)
                          []
                          (addLinesNumbers words
-<<<<<<< HEAD
                             (map (classifyTest opts pubdetmod) rawDetTests))
-=======
-                            (classifyTests opts pubdetmod rawDetTests))
->>>>>>> a1a3cb00
                          (generatorsOfProg pubmod)
                          []
   when (testThisModule tm) $ writeCurryProgram opts topdir pubmod ""
@@ -1546,206 +1315,12 @@
           (tconsArgsOfType te)
 
 -------------------------------------------------------------------------
--- Auxiliaries to support equivalence checking of operations.
-
--- Create data type with explicit bottom constructors.
-genBottomType :: String -> FC.TypeDecl -> CTypeDecl
-genBottomType _ (FC.TypeSyn _ _ _ _) =
-  error "genBottomType: cannot translate type synonyms"
-genBottomType mainmod (FC.Type qtc@(_,tc) _ tvars consdecls) =
-  CType (mainmod,t2bt tc) Public (map transTVar tvars)
-        (CCons (mainmod,"Bot_"++transQN tc) Public [] :
-         if isBasicExtType qtc
-           then [CCons (mainmod,"Value_"++tc) Public [baseType qtc]]
-           else map transConsDecl consdecls)
- where
-  transConsDecl (FC.Cons (_,cons) _ _ argtypes) =
-    CCons (mainmod,t2bt cons) Public (map transTypeExpr argtypes)
-
-  transTypeExpr (FC.TVar i) = CTVar (transTVar i)
-  transTypeExpr (FC.FuncType t1 t2) =
-    CFuncType (transTypeExpr t1) (transTypeExpr t2)
-  transTypeExpr (FC.TCons (_,tcons) tes) =
-    CTCons (mainmod,t2bt tcons) (map transTypeExpr tes)
-
-  transTVar i = (i,'a':show i)
-
--- Is the type name an external basic prelude type?
-isBasicExtType :: QName -> Bool
-isBasicExtType (mn,tc) = mn == preludeName && tc `elem` ["Int","Float","Char"]
-
--- Default value for external basic prelude types.
-defaultValueOfBasicExtType :: String -> CLiteral
-defaultValueOfBasicExtType qn
-  | qn == "Int"   = CIntc   0
-  | qn == "Float" = CFloatc 0.0
-  | qn == "Char"  = CCharc  'A'
-  | otherwise     = error $ "defaultValueOfBasicExtType: unknown type: "++qn
-  
-ctype2BotType :: String -> CTypeExpr -> CTypeExpr
-ctype2BotType _ (CTVar i) = CTVar i
-ctype2BotType mainmod (CFuncType t1 t2) =
-  CFuncType (ctype2BotType mainmod t1) (ctype2BotType mainmod t2)
-ctype2BotType mainmod (CTCons qtc tes) =
-  CTCons (mainmod, t2bt (snd qtc)) (map (ctype2BotType mainmod) tes)
-
--- Translate a type constructor name to its bottom type constructor name
-t2bt :: String -> String
-t2bt s = "P_" ++ transQN s
-
--- Create `peval_` operation for a data type with explicit bottom constructors
--- according to the following scheme:
-{-
-peval_AB :: AB -> P_AB -> P_AB
-peval_AB _ Bot_AB = Bot_AB                 -- no evaluation
-peval_AB A P_A    = P_A
-peval_AB B P_B    = P_B
-
-peval_C :: C -> P_C -> P_C
-peval_C _     Bot_C   = Bot_C              -- no evaluation
-peval_C (C x) (P_C y) = P_C (peval_AB x y)
-
-f_equiv_g x p = peval_C (f x) p <~> peval_C (g x) p
--}
-genPeval :: String -> FC.TypeDecl -> CFuncDecl
-genPeval _ (FC.TypeSyn _ _ _ _) =
-  error "genPeval: cannot translate type synonyms"
-genPeval mainmod (FC.Type qtc@(_,tc) _ tvars consdecls) =
-  cmtfunc ("Evaluate a `"++tc++"` value up to a partial approxmiation.")
-    (mainmod,"peval_"++transQN tc) 1 Public
-    (foldr1 (~>) (map (\ (a,b) -> CTVar a ~> CTVar b ~> CTVar b)
-                      (zip polyavars polyrvars) ++
-                  [CTCons qtc (map CTVar polyavars),
-                   CTCons (mainmod,t2bt tc) (map CTVar polyrvars),
-                   CTCons (mainmod,t2bt tc) (map CTVar polyrvars)]))
-    (simpleRule (map CPVar (polyavars ++ [(0,"_")]) ++ [CPComb botSym []])
-                (constF botSym) :
-     if isBasicExtType qtc
-       then [valueRule]
-       else map genConsRule consdecls)
- where
-  botSym = (mainmod,"Bot_"++transQN tc) -- bottom constructor
-  
-  -- variables for polymorphic type arguments:
-  polyavars = [ (i,"a"++show i) | i <- tvars]
-  polyrvars = [ (i,"b"++show i) | i <- tvars]
-  
-  genConsRule (FC.Cons qc@(_,cons) _ _ argtypes) =
-    let args  = [(i,"x"++show i) | i <- [0 .. length argtypes - 1]]
-        pargs = [(i,"y"++show i) | i <- [0 .. length argtypes - 1]]
-        pcons = (mainmod,t2bt cons)
-    in simpleRule (map CPVar polyavars ++
-                   [CPComb qc (map CPVar args), CPComb pcons (map CPVar pargs)])
-         (applyF pcons
-                 (map (\ (e1,e2,te) ->
-                        applyE (ftype2pvalOf mainmod "peval" polyavars te)
-                               [e1,e2])
-                      (zip3 (map CVar args) (map CVar pargs) argtypes)))
-
-  valueRule =
-    let xvar    = (0,"x")
-        yvar    = (1,"y")
-        valcons = (mainmod,"Value_"++tc)
-    in guardedRule [CPVar xvar, CPComb valcons [CPVar yvar]]
-                   [(constF (pre "True"), --applyF (pre "=:=") [CVar xvar, CVar yvar],
-                     applyF valcons [CVar xvar])]
-                   []
-
--- Create `pvalOf` operation for a data type with explicit bottom constructors
--- according to the following scheme:
-{-
-pvalOf_AB :: AB -> P_AB
-pvalOf_AB _ = Bot_AB
-pvalOf_AB A = P_A
-pvalOf_AB B = P_B
-
-pvalOf_C :: C -> P_C
-pvalOf_C _     = Bot_C
-pvalOf_C (C x) = P_C (pvalOf_AB x)
-
-f_equiv_g x = pvalOf_C (f x) <~> pvalOf_C (g x)
--}
-genPValOf :: String -> FC.TypeDecl -> CFuncDecl
-genPValOf _ (FC.TypeSyn _ _ _ _) =
-  error "genPValOf: cannot translate type synonyms"
-genPValOf mainmod (FC.Type qtc@(_,tc) _ tvars consdecls) =
-  cmtfunc ("Map a `"++tc++"` value into all its partial approxmiations.")
-    (mainmod,"pvalOf_"++transQN tc) 1 Public
-    (foldr1 (~>) (map (\ (a,b) -> CTVar a ~> CTVar b)
-                      (zip polyavars polyrvars) ++
-                  [CTCons qtc (map CTVar polyavars),
-                   CTCons (mainmod,t2bt tc) (map CTVar polyrvars)]))
-    (simpleRule (map CPVar (polyavars ++ [(0,"_")]))
-                (constF (mainmod,"Bot_"++transQN tc)) :
-     if isBasicExtType qtc
-       then [valueRule]
-       else map genConsRule consdecls)
- where
-  -- variables for polymorphic type arguments:
-  polyavars = [ (i,"a"++show i) | i <- tvars]
-  polyrvars = [ (i,"b"++show i) | i <- tvars]
-  
-  genConsRule (FC.Cons qc@(_,cons) _ _ argtypes) =
-    let args = [(i,"x"++show i) | i <- [0 .. length argtypes - 1]]
-    in simpleRule (map CPVar polyavars ++ [CPComb qc (map CPVar args)])
-         (applyF (mainmod,t2bt cons)
-            (map (\ (e,te) ->
-                   applyE (ftype2pvalOf mainmod "pvalOf" polyavars te) [e])
-                 (zip (map CVar args) argtypes)))
-
-  valueRule =
-    let var = (0,"x")
-    in simpleRule [CPVar var] (applyF (mainmod,"Value_"++tc) [CVar var])
-
--- Translate a FlatCurry type into a corresponding call to `pvalOf`:
-ftype2pvalOf :: String -> String -> [(Int,String)] -> FC.TypeExpr -> CExpr
-ftype2pvalOf mainmod pvalname polyvars (FC.TCons (_,tc) texps) =
-  applyF (mainmod,pvalname++"_"++transQN tc)
-         (map (ftype2pvalOf mainmod pvalname polyvars) texps)
-ftype2pvalOf _ _ _ (FC.FuncType _ _) =
-  error "genPValOf: cannot handle functional types in as constructor args"
-ftype2pvalOf _ _ polyvars (FC.TVar i) =
-  maybe (error "genPValOf: unbound type variable")
-        CVar
-        (find ((==i) . fst) polyvars)
-
--- Translate an AbstractCurry type into a corresponding call to `pvalOf`:
-ctype2pvalOf :: String -> String -> CTypeExpr -> CExpr
-ctype2pvalOf mainmod pvalname (CTCons (_,tc) texps) =
-  applyF (mainmod,pvalname++"_"++transQN tc)
-         (map (ctype2pvalOf mainmod pvalname) texps)
-ctype2pvalOf _ _ (CFuncType _ _) =
-  error "genPValOf: cannot handle functional types in as constructor args"
-ctype2pvalOf _ _ (CTVar _) = error "genPValOf: unbound type variable"
-
-
--- Translate an AbstractCurry type declaration into a FlatCurry type decl:
-ctypedecl2ftypedecl :: CTypeDecl -> FC.TypeDecl
-ctypedecl2ftypedecl (CTypeSyn _ _ _ _) =
-  error "ctypedecl2ftypedecl: cannot translate type synonyms"
-ctypedecl2ftypedecl (CNewType _ _ _ _) =
-  error "ctypedecl2ftypedecl: cannot translate newtype"
-ctypedecl2ftypedecl (CType qtc _ tvars consdecls) =
-  FC.Type qtc FC.Public (map fst tvars) (map transConsDecl consdecls)
- where
-  transConsDecl (CCons qc _ argtypes) =
-    FC.Cons qc (length argtypes) FC.Public (map transTypeExpr argtypes)
-  transConsDecl (CRecord _ _ _) =
-    error "ctypedecl2ftypedecl: cannot translate records"
-
-  transTypeExpr (CTVar (i,_)) = FC.TVar i
-  transTypeExpr (CFuncType t1 t2) =
-    FC.FuncType (transTypeExpr t1) (transTypeExpr t2)
-  transTypeExpr (CTCons qtcons tes) = FC.TCons qtcons (map transTypeExpr tes)
-
--------------------------------------------------------------------------
 -- Create the main test module containing all tests of all test modules as
 -- a Curry program with name `mainmod`.
 -- The main test module contains a wrapper operation for each test
 -- and a main function to execute these tests.
 -- Furthermore, if PAKCS is used, test data generators
 -- for user-defined types are automatically generated.
-<<<<<<< HEAD
 genMainTestModule :: Options -> String -> [TestModule] -> IO [Test]
 genMainTestModule opts mainmod orgtestmods = do
   let alltests     = concatMap propTests orgtestmods
@@ -1806,36 +1381,6 @@
     "\nPOSSIBLY NON-TERMINATING TESTS REMOVED: " ++
     unwords (map (snd . testName) droppedtests) ++ "\n"
   return finaltests
-=======
-genMainTestModule :: Options -> String -> [TestModule] -> IO ()
-genMainTestModule opts mainmod modules = do
-  let testtypes = nub (concatMap userTestDataOfModule modules)
-  testtypedecls <- collectAllTestTypeDecls [] testtypes
-  equvtypedecls <- collectAllTestTypeDecls []
-                     (map (\t->(t,True))
-                          (nub (concatMap equivPropTypes modules)))
-                     >>= return . map fst
-  let bottypes  = map (genBottomType mainmod) equvtypedecls
-      pevalfuns = map (genPeval mainmod) equvtypedecls
-      pvalfuns  = map (genPValOf mainmod) equvtypedecls
-      generators   = map (genTestDataGenerator mainmod)
-                         (testtypedecls ++
-                          map (\td -> (ctypedecl2ftypedecl td,False)) bottypes)
-      funcs        = concatMap (genTestFuncs opts mainmod) modules ++
-                               generators
-      mainFunction = genMainFunction opts mainmod
-                                     (concatMap propTests modules)
-      imports      = nub $ [ easyCheckModule, easyCheckExecModule
-                           , searchTreeModule, generatorModule
-                           , "AnsiCodes","Maybe","System","Profile"] ++
-                           map (fst . fst) testtypes ++
-                           map testModuleName modules
-  appendix <- readFile (packagePath </> "src" </> "TestAppendix.curry")
-  writeCurryProgram opts "."
-                    (CurryProg mainmod imports bottypes
-                            (mainFunction : funcs ++ pvalfuns ++ pevalfuns) [])
-                    appendix
->>>>>>> a1a3cb00
 
 -- Generates the main function which executes all property tests
 -- of all test modules.
@@ -1853,11 +1398,7 @@
           applyF (testModule, "runPropertyTests")
                  [constF (pre (if optColor opts then "True" else "False")),
                   constF (pre (if optTime  opts then "True" else "False")),
-<<<<<<< HEAD
                   list2ac $ map (constF . funcName) testfuncs]
-=======
-                  easyCheckExprs]
->>>>>>> a1a3cb00
      , CSExpr $ applyF (pre "when")
                   [applyF (pre "/=") [cvar "x1", cInt 0],
                    applyF ("System", "exitWith") [cvar "x1"]]
@@ -1876,25 +1417,14 @@
  where
   removeTests tm = tm { propTests = filter isExecTest (propTests tm) }
 
-<<<<<<< HEAD
   isExecTest test = optIOTest opts ||
                     (not (isIOTest test) && null (unsafeinfos (tmod,tmod)))
    where tmod = dropPublicSuffix (fst (testName test))
-=======
-  makeExpr :: Test -> CExpr
-  makeExpr (PropTest (mn, name) _ _) =
-    constF (testModule, name ++ "_" ++ modNameToId mn)
-  makeExpr (IOTest (mn, name) _) =
-    constF (testModule, name ++ "_" ++ modNameToId  mn)
-  makeExpr (EquivTest (mn, name) _ _ _ _) =
-    constF (testModule, name ++ "_" ++ modNameToId mn)
->>>>>>> a1a3cb00
 
 -------------------------------------------------------------------------
 -- Collect all type declarations for a given list of type
 -- constructor names, including the type declarations which are
 -- used in these type declarations.
-<<<<<<< HEAD
 -- To cache already read FlatCurry programs, it gets a list of
 -- FlatCurry programs (second argument) and returns a list of
 -- FlatCurry programs.
@@ -1911,18 +1441,6 @@
   if null newtcons
     then return (newprogs,alltesttypedecls)
     else collectAllTestTypeDecls opts newprogs alltesttypedecls newtcons
-=======
-collectAllTestTypeDecls :: [(FC.TypeDecl,Bool)] -> [(QName,Bool)]
-                        -> IO [(FC.TypeDecl,Bool)]
-collectAllTestTypeDecls tdecls testtypenames = do
-  newtesttypedecls <- mapIO getTypeDecl testtypenames
-  let alltesttypedecls = tdecls ++ newtesttypedecls
-      newtcons = filter (\ ((mn,_),genpart) -> genpart || mn /= preludeName)
-                        (nub (concatMap allTConsInDecl' newtesttypedecls)
-                         \\ map (\(t,p) -> (FCG.typeName t,p)) alltesttypedecls)
-  if null newtcons then return alltesttypedecls
-                   else collectAllTestTypeDecls alltesttypedecls newtcons
->>>>>>> a1a3cb00
  where
   readFlatProgsIfNecessary progs [] = return progs
   readFlatProgsIfNecessary progs (mn:mns) =
@@ -1935,7 +1453,6 @@
   
   -- gets the type declaration for a given type constructor
   -- (could be improved by caching programs that are already read)
-<<<<<<< HEAD
   findTypeDecl :: [FC.Prog] -> (QName,Bool) -> (FC.TypeDecl,Bool)
   findTypeDecl fcyprogs (qt@(mn,_),genpartial) =
     let fprog = maybe (error $ "Cannot find module " ++ mn)
@@ -1948,18 +1465,6 @@
 
   allTConsOfType :: (FC.TypeDecl,Bool) -> [(QName,Bool)]
   allTConsOfType (td,genpart) = map (\t->(t,genpart)) (allTConsInDecl td)
-=======
-  getTypeDecl :: (QName,Bool) -> IO (FC.TypeDecl,Bool)
-  getTypeDecl (qt@(mn,_),genpartial) = do
-    fprog <- readFlatCurry mn
-    maybe (error $ "Definition of type '" ++ FC.showQNameInModule "" qt ++
-                   "' not found!")
-          (\td -> return (td,genpartial))
-          (find (\t -> FCG.typeName t == qt) (FCG.progTypes fprog))
->>>>>>> a1a3cb00
-
-  allTConsInDecl' :: (FC.TypeDecl,Bool) -> [(QName,Bool)]
-  allTConsInDecl' (td,genpart) = map (\t->(t,genpart)) (allTConsInDecl td)
 
   -- compute all type constructors used in a type declaration
   allTConsInDecl :: FC.TypeDecl -> [QName]
@@ -1973,18 +1478,10 @@
   allTConsInTypeExpr =
     FCG.trTypeExpr (\_ -> []) (\tc targs -> tc : concat targs) (++) (flip const)
 
-<<<<<<< HEAD
 -------------------------------------------------------------------------
 -- Generates a test data generator for a given type declaration.
 genTestDataGenerator :: String -> FC.TypeDecl -> CFuncDecl
 genTestDataGenerator mainmod tdecl = type2genData tdecl
-=======
--- Creates a test data generator for a given type declaration.
--- If the flag of the type declaration is `True`, a generator
--- for partial values is created.
-genTestDataGenerator :: String -> (FC.TypeDecl,Bool) -> CFuncDecl
-genTestDataGenerator mainmod (tdecl,part) = type2genData tdecl
->>>>>>> a1a3cb00
  where
   qt       = FCG.typeName tdecl
   qtString = FC.showQNameInModule "" qt
@@ -1992,16 +1489,11 @@
   type2genData (FC.TypeSyn _ _ _ _) =
     error $ "Cannot create generator for type synonym " ++ qtString
   type2genData (FC.Type _ _ tvars cdecls)
-<<<<<<< HEAD
     | null cdecls
-=======
-    | null cdecls && (fst qt /= preludeName || not part)
->>>>>>> a1a3cb00
     = error $ "Cannot create value generator for type '" ++ qtString ++
               "' without constructors!"
     | otherwise
     = cmtfunc
-<<<<<<< HEAD
         ("Generator for " ++ "`" ++ qtString ++ "` values.")
         (typename2genopname mainmod [] qt) (length tvars) Public
         (emptyClassType
@@ -2015,38 +1507,6 @@
       | ar>maxArity
       = error $ "Test data constructors with more than " ++ show maxArity ++
                 " arguments are currently not supported!"
-=======
-        ("Generator for " ++ (if part then "partial " else "") ++
-         "`" ++ qtString ++ "` values.")
-        (typename2genopname mainmod [] part qt) (length tvars) Public
-        (foldr (~>) (CTCons searchTreeTC [CTCons qt ctvars])
-                    (map (\v -> CTCons searchTreeTC [v]) ctvars))
-        [simpleRule (map CPVar cvars)
-          (let gencstrs =  foldr1 (\e1 e2 -> applyF choiceGen [e1,e2])
-                                  (map cons2gen cdecls)
-           in if part
-                then applyF choiceGen
-                            [ applyF (generatorModule, "genCons0")
-                                     [constF (pre "failed")]
-                            , if null cdecls
-                                then constF (generatorModule,
-                                             "gen" ++ transQN (snd qt))
-                                else gencstrs ]
-                else gencstrs)]
-   where
-    cons2gen (FC.Cons qn@(mn,cn) ar _ ctypes)
-      | ar>maxArity
-      = error $ "Test data constructors with more than " ++ show maxArity ++
-                " arguments are currently not supported!"
-      | not part && mn == mainmod && "Value_" `isPrefixOf` cn
-        -- specific generator for bottom types of external basic types
-        -- like Int (actually, do not generate values in order to reduce
-        -- search space):
-      = applyF (generatorModule, "genCons1")
-               [CSymbol qn,
-                applyF (searchTreeModule,"Value")
-                       [CLit (defaultValueOfBasicExtType (drop 6 cn))]]
->>>>>>> a1a3cb00
       | otherwise
       = applyF (generatorModule, "genCons" ++ show ar)
                ([CSymbol qn] ++ map type2gen ctypes)
@@ -2056,15 +1516,10 @@
       error $ "Type '" ++ qtString ++
               "': cannot create value generators for functions!"
     type2gen (FC.TCons qtc argtypes) =
-<<<<<<< HEAD
       applyF (typename2genopname mainmod [] qtc) (map type2gen argtypes)
     type2gen (FC.ForallType _ _) =
       error $ "Type '" ++ qtString ++
               "': cannot create value generators for forall types!"
-=======
-      applyF (typename2genopname mainmod [] part qtc)
-             (map type2gen argtypes)
->>>>>>> a1a3cb00
 
     ctvars = map (\i -> CTVar (i,"a"++show i)) tvars
     cvars  = map (\i -> (i,"a"++show i)) tvars
@@ -2105,11 +1560,10 @@
     maybe done
           (\ (_,srcfilename) -> do
             system $ installDir </> "bin" </> "cleancurry" ++ " " ++ modname
-            system $ "/bin/rm -f " ++ srcfilename
+            system $ "rm -f " ++ srcfilename
             done )
 
 -- Show some statistics about number of tests:
-<<<<<<< HEAD
 showTestStatistics :: Options -> [Test] -> String
 showTestStatistics opts tests =
   let numtests  = sumOf (const True)
@@ -2117,15 +1571,6 @@
       proptests = sumOf isPropTest  
       equvtests = sumOf isEquivTest 
       iotests   = sumOf isIOTest    
-=======
-showTestStatistics :: Options -> [TestModule] -> String
-showTestStatistics opts testmodules =
-  let numtests  = sumOf (const True) testmodules
-      unittests = sumOf isUnitTest   testmodules
-      proptests = sumOf isPropTest   testmodules
-      equvtests = sumOf isEquivTest  testmodules
-      iotests   = sumOf isIOTest     testmodules
->>>>>>> a1a3cb00
    in "TOTAL NUMBER OF TESTS: " ++ show numtests ++
       " (UNIT: " ++ show unittests ++ ", PROPERTIES: " ++
       show proptests ++ ", EQUIVALENCE: " ++ show equvtests ++
@@ -2161,11 +1606,7 @@
     putStrIfNormal opts $ withColor opts blue $
                           "Generating main test module '"++testmodname++"'..."
     putStrIfDetails opts "\n"
-<<<<<<< HEAD
     finaltests <- genMainTestModule opts testmodname finaltestmodules
-=======
-    genMainTestModule opts testmodname finaltestmodules
->>>>>>> a1a3cb00
     showGeneratedModule opts "main test" testmodname
     putStrIfNormal opts $ withColor opts blue $ "and compiling it...\n"
     ecurrypath <- getEnviron "CURRYPATH"
@@ -2183,11 +1624,7 @@
     ret <- system runcmd
     cleanup opts testmodname finaltestmodules
     unless (isQuiet opts || ret /= 0) $
-<<<<<<< HEAD
       putStrLn $ withColor opts green $ showTestStatistics opts finaltests
-=======
-      putStrLn $ withColor opts green $ showTestStatistics opts finaltestmodules
->>>>>>> a1a3cb00
     exitWith ret
  where
   showStaticErrors opts errs = putStrLn $ withColor opts red $
@@ -2274,7 +1711,6 @@
                     && "currypp" `isInfixOf` s
 
 tconsOf :: CTypeExpr -> [QName]
-<<<<<<< HEAD
 tconsOf (CTVar _)           = []
 tconsOf (CFuncType from to) = union (tconsOf from) (tconsOf to)
 tconsOf (CTCons tc)         = [tc]
@@ -2297,13 +1733,4 @@
 cLambda pats body | null pats = body
                   | otherwise = CLambda pats body
 
-=======
-tconsOf (CTVar _) = []
-tconsOf (CFuncType from to) = union (tconsOf from) (tconsOf to)
-tconsOf (CTCons tc argtypes) = union [tc] (unionOn tconsOf argtypes)
-
-unionOn :: (a -> [b]) -> [a] -> [b]
-unionOn f = foldr union [] . map f
-
->>>>>>> a1a3cb00
 -------------------------------------------------------------------------