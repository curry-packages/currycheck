-------------------------------------------------------------------------
--- This is the implementation of the currycheck tool.
--- It performs various checks on Curry programs:
---
--- * Correct usage of set functions, non-strict unification,
---   default rules, DET annotations, contracts
--- * All EasyCheck tests are extracted and checked
--- * For all functions declared as deterministic,
---   determinism properties are generated and checked.
--- * For functions with postconditions (f'post), checks for postconditions
---   are generated (together with possible preconditions)
--- * For functions with specification (f'spec), checks for satisfaction
---   of these specifications are generated
---   (together with possible preconditions).
---
--- @author Michael Hanus, Jan-Patrick Baye
--- @version October 2018
-------------------------------------------------------------------------

import System.Console.ANSI.Codes
import System.Console.GetOpt
import System.FilePath           ( (</>), pathSeparator, takeDirectory )
import System.Process            ( system, exitWith, getPID )
import System.Environment        ( getArgs, getEnv )
import Data.Char                 ( toUpper )
import Data.List
import Data.Maybe                ( fromJust, isJust )
import Distribution

import AbstractCurry.Types
import AbstractCurry.Files
import AbstractCurry.Select
import AbstractCurry.Build
import qualified AbstractCurry.Pretty as ACPretty
import AbstractCurry.Transform ( renameCurryModule, trCTypeExpr
                               , updCProg, updQNamesInCProg )
import Analysis.Termination    ( Productivity(..) )
import qualified FlatCurry.Types as FC
import FlatCurry.Files
import qualified FlatCurry.Goodies as FCG
import Text.Pretty             ( pPrint )

import CC.AnalysisHelpers      ( getTerminationInfos, getProductivityInfos
                               , getUnsafeModuleInfos, dropPublicSuffix )
import CC.Config               ( packagePath, packageVersion )
import CC.Options
import CheckDetUsage           ( checkDetUse, containsDetOperations)
import ContractUsage
import DefaultRuleUsage        ( checkDefaultRules, containsDefaultRules )
import PropertyUsage
import SimplifyPostConds       ( simplifyPostConditionsWithTheorems )
import TheoremUsage
import UsageCheck              ( checkBlacklistUse, checkSetUse )

-- Banner of this tool:
ccBanner :: String
ccBanner = unlines [bannerLine,bannerText,bannerLine]
 where
   bannerText = "CurryCheck: a tool for testing Curry programs (Version " ++
                packageVersion ++ " of 16/10/2018)"
   bannerLine = take (length bannerText) (repeat '-')

-- Help text
usageText :: String
usageText = usageInfo ("Usage: curry-check [options] <module names>\n") options

--- Maximal arity of check functions and tuples currently supported:
maxArity :: Int
maxArity = 5

-------------------------------------------------------------------------
-- The names of suffixes added to specific tests.

defTypeSuffix :: String
defTypeSuffix = "_ON_BASETYPE"

postCondSuffix :: String
postCondSuffix = "SatisfiesPostCondition"

satSpecSuffix :: String
satSpecSuffix = "SatisfiesSpecification"

isDetSuffix :: String
isDetSuffix = "IsDeterministic"

-------------------------------------------------------------------------
-- Internal representation of tests extracted from a Curry module.
-- A test is
-- * a property test (with a name, type, source line number),
-- * an IO test (with a name and source line number), or
-- * an operation equivalence test (with a name, the names of both operations,
--   and their type, and the source line number).
data Test = PropTest  QName CTypeExpr Int
          | IOTest    QName Int
          | EquivTest QName QName QName CTypeExpr Int

-- Is the test an IO test?
isIOTest :: Test -> Bool
isIOTest t = case t of IOTest _ _ -> True
                       _          -> False
-- Is the test a unit test?
isUnitTest :: Test -> Bool
isUnitTest t = case t of PropTest _ texp _ -> null (argTypes texp)
                         _                 -> False

-- Is the test a property test?
isPropTest :: Test -> Bool
isPropTest t = case t of PropTest _ texp _ -> not (null (argTypes texp))
                         _                 -> False

-- Is the test an equivalence test?
isEquivTest :: Test -> Bool
isEquivTest t = case t of EquivTest _ _ _ _ _ -> True
                          _                   -> False

-- Returns the names of the operations of an equivalence test.
equivTestOps :: Test -> [QName]
equivTestOps t = case t of EquivTest _ f1 f2 _ _ -> [f1,f2]
                           _                     -> []

-- The name of a test:
testName :: Test -> QName
testName (PropTest  n _     _) = n
testName (IOTest    n       _) = n
testName (EquivTest n _ _ _ _) = n

-- The line number of a test:
testLine :: Test -> Int
testLine (PropTest  _ _     n) = n
testLine (IOTest    _       n) = n
testLine (EquivTest _ _ _ _ n) = n

-- Generates a useful error message for tests (with module and line number)
genTestMsg :: String -> Test -> String
genTestMsg file test =
  snd (testName test) ++
  " (module " ++ file ++ ", line " ++ show (testLine test) ++ ")"

-- Generates the name of a test in the main test module from the test name.
genTestName :: Test -> String
genTestName test =
  let (modName, fName) = testName test
  in fName ++ "_" ++ modNameToId modName

-------------------------------------------------------------------------
-- Representation of the information about a module to be tested:
-- * the original name of the module to be tested
-- * the name of the transformed (public) test module
-- * static errors (e.g., illegal uses of set functions)
-- * test operations
-- * name of generators defined in this module (i.e., starting with "gen"
--   and of appropriate result type)
-- * the names of functions with preconditions defined in the test module
data TestModule = TestModule
  { orgModuleName  :: String
  , testModuleName :: String
  , staticErrors   :: [String]
  , propTests      :: [Test]
  , generators     :: [QName]
  , preConditions  :: [QName]
  }

-- A test module with only static errors.
staticErrorTestMod :: String -> [String] -> TestModule
staticErrorTestMod modname staterrs =
 TestModule modname modname staterrs [] [] []

-- Is this a test module that should be tested?
testThisModule :: TestModule -> Bool
testThisModule tm = null (staticErrors tm) && not (null (propTests tm))

-- Extracts all user data types used as test data generators.
-- Each type has a flag which is `True` if the test data should contain
-- partial values (for checking equivalence of operations).
userTestDataOfModule :: TestModule -> [(QName,Bool)]
userTestDataOfModule testmod = concatMap testDataOf (propTests testmod)
 where
  testDataOf (IOTest _ _) = []
  testDataOf (PropTest _ texp _) =
    map (\t -> (t,False)) (filter (\ (mn,_) -> mn /= preludeName)
                                  (unionOn tconsOf (argTypes texp)))
  testDataOf (EquivTest _ _ _ texp _) =
    map (\t -> (t,True)) (unionOn tconsOf (argTypes texp))

-- Extracts all result data types used in equivalence properties.
equivPropTypes :: TestModule -> [QName]
equivPropTypes testmod = concatMap equivTypesOf (propTests testmod)
 where
  equivTypesOf (IOTest _ _) = []
  equivTypesOf (PropTest _ _ _) = []
  equivTypesOf (EquivTest _ _ _ texp _) = tconsOf (resultType texp)

-------------------------------------------------------------------------
-- Transform all tests of a module into operations that perform
-- appropriate calls to EasyCheck:
genTestFuncs :: Options -> (QName -> Bool) -> (QName -> Productivity) -> String
             -> TestModule -> IO [CFuncDecl]
genTestFuncs opts terminating productivity mainmod tm =
  liftM (filter (not . null . funcRules))
        (mapM genTestFunc (propTests tm))
 where
  genTestFunc test = case test of
    PropTest  name t _       -> testFuncWithRules (propBody   name t test)
    IOTest    name   _       -> testFuncWithRules (ioTestBody name test)
    EquivTest name f1 f2 t _ ->
      -- if the test name has suffix "'TERMINATE" or the operations
      -- to be tested are terminating, the test for terminating
      -- operations is used:
      if "'TERMINATE" `isSuffixOf` map toUpper (snd name) ||
         (isTerminating f1 && isTerminating f2)
        then do putStrLnIfDebug opts $
                  "Generating equivalence test for TERMINATING " ++
                  "operations for test: " ++ snd name
                testFuncWithRules $ equivBodyTerm f1 f2 t test
        else
          -- if the test name has suffix "'PRODUCTIVE" or the
          -- operations to be tested are productive,
          -- the test for arbitrary operations is used
          -- (which limits the size of computed
          -- results but might find counter-examples later),
          -- otherwise the test is omitted if we are in the "safe"
          -- mode:
          if "'PRODUCTIVE" `isSuffixOf` map toUpper (snd name) ||
             optEquiv opts /= Safe ||
             (isProductive f1 && isProductive f2)
            then do putStrLnIfDebug opts $
                      "Generating equivalence test for PRODUCTIVE " ++
                      "operations for test: " ++ snd name
                    testFuncWithRules $ equivBodyAny f1 f2 t test
            else testFuncWithRules []
   where
     testFuncWithRules rs =
       return $ cfunc (mainmod, genTestName test) 0 Public
                      (emptyClassType (ioType (maybeType stringType))) rs

  isTerminating f = terminating f || productivity f == Terminating

  isProductive f = productivity f `notElem` [NoInfo, Looping]

  msgOf test = string2ac $ genTestMsg (orgModuleName tm) test

  testmname = testModuleName tm

  easyCheckFuncName arity =
    if arity>maxArity
    then error $ "Properties with more than " ++ show maxArity ++
                 " parameters are currently not supported!"
    else (easyCheckExecModule,"checkWithValues" ++ show arity)

  -- Operation equivalence test for terminating operations:
  equivBodyTerm f1 f2 texp test =
    let xvars  = map (\i -> (i,"x"++show i)) [1 .. arityOfType texp]
        pxvars = map (\i -> (i,"px"++show i)) [1 .. arityOfType texp]
        pvalOfFunc = ctype2typeop mainmod "pvalOf_" (resultType texp)
    in propOrEquivBody
         (map (\t -> ctype2BotType mainmod False t) (argTypes texp))
         test
         (cLambda (map CPVar pxvars)
           (letExpr
            (map (\ (x,px,te) -> CLocalPat (CPVar x)
                       (CSimpleRhs (applyE (ctype2typeop mainmod "from_P_" te)
                                           [CVar px]) []))
                 (zip3 xvars pxvars (argTypes texp)))
            (addPreCond (preConditions tm) [f1,f2] xvars
              (applyF (easyCheckModule,"<~>")
                      [applyE pvalOfFunc [applyF f1 (map CVar xvars)],
                       applyE pvalOfFunc [applyF f2 (map CVar xvars)]]))))

  -- Operation equivalence test for arbitrary operations:
  equivBodyAny f1 f2 texp test =
    let xvars  = map (\i -> (i,"x"++show i))  [1 .. arityOfType texp]
        pxvars = map (\i -> (i,"px"++show i)) [1 .. arityOfType texp]
        pvar   = (2,"p")
        pvalOfFunc = ctype2typeop mainmod "peval_" (resultType texp)
    in propOrEquivBody
         (map (\t -> ctype2BotType mainmod False t) (argTypes texp) ++
          [ctype2BotType mainmod True (resultType texp)])
         test
         (cLambda (map CPVar pxvars ++ [CPVar pvar])
           (letExpr
            (map (\ (x,px,te) -> CLocalPat (CPVar x)
                       (CSimpleRhs (applyE (ctype2typeop mainmod "from_P_" te)
                                           [CVar px]) []))
                 (zip3 xvars pxvars (argTypes texp)))
            (addPreCond (preConditions tm) [f1,f2] xvars
              (applyF (easyCheckModule,"<~>")
                 [applyE pvalOfFunc [applyF f1 (map CVar xvars), CVar pvar],
                  applyE pvalOfFunc [applyF f2 (map CVar xvars), CVar pvar]]))))

  propBody qname texp test =
    propOrEquivBody (map (\t -> t) (argTypes texp))
                    test (CSymbol (testmname,snd qname))

  propOrEquivBody argtypes test propexp =
    [simpleRule [] $
      CLetDecl [CLocalPat (CPVar msgvar) (CSimpleRhs (msgOf test) [])]
               (applyF (easyCheckExecModule, "checkPropWithMsg")
                 [ CVar msgvar
                 , applyF (easyCheckFuncName (length argtypes)) $
                    [configOpWithMaxFail, CVar msgvar] ++
                    (map (\ t ->
                          applyF (easyCheckModule,"valuesOfSearchTree")
                            [if isPAKCS || useUserDefinedGen t || isFloatType t
                             then type2genop mainmod tm True t
                             else applyF (searchTreeModule,"someSearchTree")
                                         [CTyped (constF (pre "unknown"))
                                                 (emptyClassType t)]])
                         argtypes) ++
                    [transFuncArgsInProp mainmod argtypes propexp]
                 ])]
   where
    useUserDefinedGen texp = case texp of
      CTVar _       -> error "No polymorphic generator!"
      CFuncType _ _ -> True
      CTApply _ _   -> maybe (error "No generator for type applications!")
                             (\ (qt,_) -> hasDefinedGen qt)
                             (tconsArgsOfType texp)
      CTCons qt -> hasDefinedGen qt
     where
      hasDefinedGen (mn,tc) =
        isJust (find (\qn -> "gen"++tc == snd qn) (generators tm)) ||
        mn==mainmod && "_Constant" `isSuffixOf` tc

    configOpWithMaxTest =
      let n = optMaxTest opts
       in if n==0 then stdConfigOp
                  else applyF (easyCheckExecModule,"setMaxTest")
                              [cInt n, stdConfigOp]

    configOpWithMaxFail =
      let n = optMaxFail opts
       in if n==0 then configOpWithMaxTest
                  else applyF (easyCheckExecModule,"setMaxFail")
                              [cInt n, configOpWithMaxTest]

    msgvar = (0,"msg")

  stdConfigOp = constF (easyCheckConfig opts)

  ioTestBody (_, name) test =
    [simpleRule [] $ applyF (easyCheckExecModule,"checkPropIOWithMsg")
                            [stdConfigOp, msgOf test, CSymbol (testmname,name)]]

-- The configuration option for EasyCheck
easyCheckConfig :: Options -> QName
easyCheckConfig opts =
  (easyCheckExecModule,
   if isQuiet opts     then "quietConfig"   else
   if optVerb opts > 2 then "verboseConfig"
                       else "easyConfig")

-- Translates a type expression into calls to generator operations.
-- If the third argument is `True`, calls to partial generators are used.
-- The fourth argument is `True` when top-level types are translated.
type2genop :: String -> TestModule -> Bool -> CTypeExpr -> CExpr
type2genop _ _ _ (CTVar _) = error "No polymorphic generator!"
type2genop mainmod tm top (CFuncType ta tb) =
  applyF (mainmod, if top then "genFunc" else "genFunction")
         (map (type2genop mainmod tm False) [ta,tb])
type2genop mainmod tm _ (CTCons qt) =
  constF (typename2genopname mainmod (generators tm) qt)
type2genop mainmod tm _ te@(CTApply _ _) =
  maybe (error "No generator for type applications!")
        (\ (qt,targs) ->
           applyF (typename2genopname mainmod (generators tm) qt)
                  (map (type2genop mainmod tm False) targs))
        (tconsArgsOfType te)

isFloatType :: CTypeExpr -> Bool
isFloatType texp = case texp of CTCons tc -> tc == (preludeName,"Float")
                                _         -> False

-- Translates the name of a type constructor into the name of the
-- generator operation for values of this type.
-- The first argument is the name of the main module.
-- The second argument contains the user-defined generator operations.
typename2genopname :: String -> [QName] -> QName -> QName
typename2genopname mainmod definedgenops (mn,tc)
  | isJust maybeuserdefined -- take user-defined generator:
  = fromJust maybeuserdefined
  | mn==preludeName
  = (generatorModule, "gen" ++ transQN tc)
  | otherwise -- we use our own generator:
  = (mainmod, "gen_" ++ modNameToId mn ++ "_" ++ transQN tc)
 where
  maybeuserdefined = find (\qn -> "gen"++tc == snd qn) definedgenops

-- Transform a qualified (typ) constructor name into a name
-- with alpha-numeric characters.
transQN :: String -> String
transQN tcons | tcons == "[]"     = "List"
              | tcons == ":"      = "Cons"
              | tcons == "()"     = "Unit"
              | tcons == "(,)"    = "Pair"
              | tcons == "(,,)"   = "Triple"
              | tcons == "(,,,)"  = "Tuple4"
              | tcons == "(,,,,)" = "Tuple5"
              | otherwise         = tcons

-------------------------------------------------------------------------
-- If some arguments of a property are functional, translate these
-- arguments (which have generated values of type `[(a,b)]`) into
-- a function by introducing let bindings and use `list2func`.
-- For instance, a property `p` with argument types `[(Int->Int), [Int]]`
-- is translated into the expression
--     \x1 x2 -> let fx1 = list2func x1 in p fx1 x2
transFuncArgsInProp :: String -> [CTypeExpr] -> CExpr -> CExpr
transFuncArgsInProp mainmod argtypes propexp
  | any isFunctionalType argtypes
  = CLambda (map CPVar vars)
            (let (nvars,locals) = unzip (map ftype2let (zip argtypes vars))
             in letExpr (concat locals) (applyE propexp (map CVar nvars)))
  | otherwise = propexp
 where
  vars = map (\i -> (i,"x"++show i)) [1 .. length argtypes]

  ftype2let (texp,v@(j,xj)) =
    if isFunctionalType texp
      then let fx = (j + length argtypes, 'f':xj)
           in (fx,
               [CLocalPat (CPVar fx)
                  (CSimpleRhs (applyF (mainmod,"list2Func") [CVar v]) [])])
      else (v,[])

-------------------------------------------------------------------------
-- Turn all functions into public ones.
-- This ensures that all tests can be executed.
makeAllPublic :: CurryProg -> CurryProg
makeAllPublic (CurryProg modname imports dfltdecl clsdecls instdecls
                         typedecls functions opdecls) =
  CurryProg modname stimports dfltdecl clsdecls instdecls
            typedecls publicFunctions opdecls
 where
  stimports = if generatorModule `elem` imports &&
                 searchTreeModule `notElem` imports
              then searchTreeModule : imports -- just to be safe if module
                                              -- contains generator definitions
              else imports

  publicFunctions = map makePublic $ map ignoreComment functions

  -- since we create a copy of the module, we can ignore unnecessary data
  ignoreComment :: CFuncDecl -> CFuncDecl
  ignoreComment (CmtFunc _ name arity visibility typeExpr rules) =
    CFunc name arity visibility typeExpr rules
  ignoreComment x@(CFunc      _     _          _        _     _) = x

  makePublic :: CFuncDecl -> CFuncDecl
  makePublic (CFunc name arity _      typeExpr rules) =
              CFunc name arity Public typeExpr rules
  makePublic (CmtFunc cmt name arity _      typeExpr rules) =
              CmtFunc cmt name arity Public typeExpr rules

-- Classify the test represented by a function declaration
-- as either PropTest or IOTest.
classifyTest :: Options -> CurryProg -> CFuncDecl -> Test
classifyTest opts prog test =
  if isPropIOType (typeOfQualType (funcType test))
    then IOTest tname 0
    else maybe (PropTest tname (typeOfQualType (funcType test)) 0)
               expsToEquivTest
               (isEquivProperty test)
 where
  tname = funcName test

  expsToEquivTest exps = case exps of
    (CSymbol f1,CSymbol f2) ->
      EquivTest tname f1 f2 (defaultingType (funcTypeOf f1)) 0
    (CTyped (CSymbol f1) qtexp, CSymbol f2) ->
      EquivTest tname f1 f2 (defaultingType qtexp) 0
    (CSymbol f1, CTyped (CSymbol f2) qtexp) ->
      EquivTest tname f1 f2 (defaultingType qtexp) 0
    (CTyped (CSymbol f1) qtexp, CTyped (CSymbol f2) _) ->
      EquivTest tname f1 f2 (defaultingType qtexp) 0
    (e1,e2) -> error $ "Illegal equivalence property:\n" ++
                       showCExpr e1 ++ " <=> " ++ showCExpr e2

  defaultingType = poly2defaultType opts . typeOfQualType . defaultQualType

  funcTypeOf f = maybe (error $ "Cannot find type of " ++ show f ++ "!")
                       funcType
                       (find (\fd -> funcName fd == f) (functions prog))

-- Extracts all tests from a given Curry module and transforms
-- all polymorphic tests into tests on a base type.
-- The result contains a tuple consisting of all actual tests,
-- all ignored tests, the name of all operations with defined preconditions
-- (needed to generate meaningful equivalence tests),
-- and the public version of the original module.
transformTests :: Options -> String -> CurryProg
               -> IO ([CFuncDecl],[CFuncDecl],[QName],CurryProg)
transformTests opts srcdir
               prog@(CurryProg mname imps dfltdecl clsdecls instdecls
                               typeDecls functions opDecls) = do
  theofuncs <- if optProof opts then getTheoremFunctions srcdir prog
                                else return []
  simpfuncs <- simplifyPostConditionsWithTheorems (optVerb opts) theofuncs funcs
  let preCondOps  = preCondOperations simpfuncs
      postCondOps = map ((\ (mn,fn) -> (mn, fromPostCondName fn)) . funcName)
                        (funDeclsWith isPostCondName simpfuncs)
      specOps     = map ((\ (mn,fn) -> (mn, fromSpecName fn)) . funcName)
                        (funDeclsWith isSpecName simpfuncs)
      -- generate post condition tests:
      postCondTests = concatMap (genPostCondTest preCondOps postCondOps) funcs
      -- generate specification tests:
      specOpTests   = concatMap (genSpecTest opts preCondOps specOps) funcs
      grSpecOpTests = if optEquiv opts == Ground then specOpTests else []

      (realtests,ignoredtests) = partition fst $
        if not (optProp opts)
        then []
        else concatMap (poly2default opts) $
               -- ignore already proved properties:
               filter (\fd -> funcName fd `notElem` map funcName theofuncs)
                      usertests ++
               (if optSpec opts then grSpecOpTests ++ postCondTests else [])
  return (map snd realtests ++
          (if optSpec opts && optEquiv opts /= Ground then specOpTests else []),
          map snd ignoredtests,
          preCondOps,
          CurryProg mname
                    (nub (easyCheckModule:imps))
                    dfltdecl clsdecls instdecls
                    typeDecls
                    (simpfuncs ++ map snd (realtests ++ ignoredtests))
                    opDecls)
 where
  (rawusertests, funcs) = partition isProperty functions

  usertests = if optEquiv opts == Ground
                then map equivProp2Ground rawusertests
                else rawusertests

  -- transform an equivalence property (f1 <=> f2) into a property
  -- testing ground equivalence, i.e., f1 x1...xn <~> f2 x1...xn
  equivProp2Ground fdecl =
    maybe fdecl
          (\ _ -> case classifyTest opts prog fdecl of
            EquivTest _ f1 f2 texp _ ->
             let ar    = arityOfType texp
                 cvars = map (\i -> (i,"x"++show i)) [1 .. ar]
             in stFunc (funcName fdecl) ar Public (propResultType texp)
                  [simpleRule (map CPVar cvars)
                              (applyF (easyCheckModule,"<~>")
                                      [applyF f1 (map CVar cvars),
                                       applyF f2 (map CVar cvars)])]
            _ -> error "transformTests: internal error"
          )
          (isEquivProperty fdecl)

-- Extracts all determinism tests from a given Curry module and
-- transforms deterministic operations back into non-deterministic operations
-- in order to test their determinism property.
-- The result contains a triple consisting of all actual determinism tests,
-- all ignored tests (since they are polymorphic), and the public version
-- of the transformed original module.
transformDetTests :: Options -> [String] -> CurryProg
                  -> ([CFuncDecl],[CFuncDecl],CurryProg)
transformDetTests opts prooffiles
                  (CurryProg mname imports dfltdecl clsdecls instdecls
                             typeDecls functions opDecls) =
  (map snd realtests, map snd ignoredtests,
   CurryProg mname
             (nub (easyCheckModule:imports))
             dfltdecl clsdecls instdecls
             typeDecls
             (map (revertDetOpTrans detOpNames) functions ++
              map snd (realtests ++ ignoredtests))
             opDecls)
 where
  preCondOps = preCondOperations functions

  -- generate determinism tests:
  detOpTests = genDetOpTests prooffiles preCondOps functions

  -- names of deterministic operations:
  detOpNames = map (stripIsDet . funcName) detOpTests

  stripIsDet (mn,fn) = (mn, take (length fn -15) fn)

  (realtests,ignoredtests) = partition fst $
    if not (optProp opts)
    then []
    else concatMap (poly2default opts)
                   (if optDet opts then detOpTests else [])

-- Get all operations with a defined precondition from a list of functions.
preCondOperations :: [CFuncDecl] -> [QName]
preCondOperations fdecls =
  map ((\ (mn,fn) -> (mn,fromPreCondName fn)) . funcName)
      (funDeclsWith isPreCondName fdecls)

-- Filter functions having a name satisfying a given predicate.
funDeclsWith :: (String -> Bool) -> [CFuncDecl] -> [CFuncDecl]
funDeclsWith pred = filter (pred . snd . funcName)

-- Transforms a function type into a property type, i.e.,
-- t1 -> ... -> tn -> t  is transformed into  t1 -> ... -> tn -> Prop
propResultType :: CTypeExpr -> CTypeExpr
propResultType te = case te of
  CFuncType from to -> CFuncType from (propResultType to)
  _                 -> baseType (easyCheckModule,"Prop")

-- Transforms a function declaration into a post condition test if
-- there is a post condition for this function (i.e., a relation named
-- f'post). The post condition test is of the form
-- fSatisfiesPostCondition x1...xn y = always (f'post x1...xn (f x1...xn))
genPostCondTest :: [QName] -> [QName] -> CFuncDecl -> [CFuncDecl]
genPostCondTest prefuns postops (CmtFunc _ qf ar vis texp rules) =
  genPostCondTest prefuns postops (CFunc qf ar vis texp rules)
genPostCondTest prefuns postops
                (CFunc qf@(mn,fn) _ _ (CQualType clscon texp) _) =
 if qf `notElem` postops then [] else
  [CFunc (mn, fn ++ postCondSuffix) ar Public
    (CQualType clscon (propResultType texp))
    [simpleRule (map CPVar cvars) $
       addPreCond prefuns [qf] cvars postprop ]]
 where
  ar       = arityOfType texp
  cvars    = map (\i -> (i,"x"++show i)) [1 .. ar]
  rcall    = applyF qf (map CVar cvars)
  postprop = applyF (easyCheckModule,"always")
                    [applyF (mn,toPostCondName fn)
                            (map CVar cvars ++ [rcall])]

-- Transforms a function declaration into a specification test if
-- there is a specification for this function (i.e., an operation named
-- f'spec). The generated specification test has the form
--     fSatisfiesSpecification = f <=> f'spec
genSpecTest :: Options -> [QName] -> [QName] -> CFuncDecl -> [CFuncDecl]
genSpecTest opts prefuns specops (CmtFunc _ qf ar vis texp rules) =
  genSpecTest opts prefuns specops (CFunc qf ar vis texp rules)
genSpecTest opts prefuns specops
            (CFunc qf@(mn,fn) _ _ (CQualType clscon texp) _)
 | qf `notElem` specops
 = []
 | optEquiv opts == Ground
 = [genSpecGroundEquivTest prefuns qf clscon texp]
 | otherwise
 = [CFunc (mn, fn ++ satSpecSuffix) 0 Public
          (emptyClassType (propResultType unitType))
          [simpleRule [] (applyF (easyCheckModule,"<=>")
                                 [constF qf, constF (mn,toSpecName fn)])]]

-- Transforms a function declaration into a ground equivalence test
-- against the specification (i.e., an operation named `f'spec` exists).
-- The generated specification test is of the form
-- fSatisfiesSpecification x1...xn =
--   f'pre x1...xn  ==> (f x1...xn <~> f'spec x1...xn)
genSpecGroundEquivTest :: [QName] -> QName -> CContext -> CTypeExpr -> CFuncDecl
genSpecGroundEquivTest prefuns qf@(mn,fn) clscon texp =
  CFunc (mn, fn ++ satSpecSuffix) ar Public
    (CQualType (addShowContext clscon) (propResultType texp))
    [simpleRule (map CPVar cvars) $
       addPreCond prefuns [qf,qfspec] cvars
         (applyF (easyCheckModule,"<~>")
                 [applyF qf (map CVar cvars),
                  applyF (mn,toSpecName fn) (map CVar cvars)])]
 where
  ar     = arityOfType texp
  cvars  = map (\i -> (i,"x"++show i)) [1 .. ar]
  qfspec = (mn, toSpecName fn)

-- Adds the preconditions of operations (second argument), if they are
-- present in the list of functions with preconditions in the first argument,
-- on the given variables to the property expression `propexp`.
addPreCond :: [QName] -> [QName] -> [CVarIName] -> CExpr -> CExpr
addPreCond prefuns fs pvars propexp =
 let preconds = concatMap precondCall fs
 in if null preconds
      then propexp
      else applyF (easyCheckModule,"==>")
                  [foldr1 (\x y -> applyF (pre "&&") [x,y]) preconds, propexp]
 where
  precondCall qn@(mn,fn) =
    if qn `elem` prefuns
      then [applyF (mn, toPreCondName fn) (map CVar pvars)]
      else []

-- Revert the transformation for deterministic operations performed
-- by currypp, i.e., replace rule "f x = selectValue (set f_ORGNDFUN x)"
-- with "f = f_ORGNDFUN".
revertDetOpTrans :: [QName] -> CFuncDecl -> CFuncDecl
revertDetOpTrans  detops (CmtFunc _ qf ar vis texp rules) =
  revertDetOpTrans detops (CFunc qf ar vis texp rules)
revertDetOpTrans detops fdecl@(CFunc qf@(mn,fn) ar vis texp _) =
  if qf `elem` detops
  then CFunc qf ar vis texp [simpleRule [] (constF (mn,fn++"_ORGNDFUN"))]
  else fdecl

-- Look for operations named f_ORGNDFUN and create a determinism property
-- for f.
genDetOpTests :: [String] -> [QName] -> [CFuncDecl] -> [CFuncDecl]
genDetOpTests prooffiles prefuns fdecls =
  map (genDetProp prefuns) (filter isDetOrgOp fdecls)
 where
  isDetOrgOp fdecl =
   let fn = snd (funcName fdecl)
    in "_ORGNDFUN" `isSuffixOf` fn &&
       not (existsProofFor (determinismTheoremFor (take (length fn - 9) fn))
                           prooffiles)

-- Transforms a declaration of a deterministic operation f_ORGNDFUN
-- into a determinisim property test of the form
-- fIsDeterministic x1...xn = f x1...xn #< 2
genDetProp :: [QName] -> CFuncDecl -> CFuncDecl
genDetProp prefuns (CmtFunc _ qf ar vis texp rules) =
  genDetProp prefuns (CFunc qf ar vis texp rules)
genDetProp prefuns (CFunc (mn,fn) ar _ (CQualType clscon texp) _) =
  CFunc (mn, forg ++ isDetSuffix) ar Public
   (CQualType (addShowContext clscon) (propResultType texp))
   [simpleRule (map CPVar cvars) $
      addPreCond prefuns [(mn,forg)] cvars rnumcall ]
 where
  forg     = take (length fn - 9) fn
  cvars    = map (\i -> (i,"x"++show i)) [1 .. ar]
  forgcall = applyF (mn,forg) (map CVar cvars)
  rnumcall = applyF (easyCheckModule,"#<") [forgcall, cInt 2]

-- Generates auxiliary (base-type instantiated) test functions for
-- polymorphically typed test function.
-- The returned flag indicates whether the test function should actually
-- be passed to the test tool.
-- For instance, polymorphic proprerties are not tested, but only
-- their type-instantiated variants.
poly2default :: Options -> CFuncDecl -> [(Bool,CFuncDecl)]
poly2default opts (CmtFunc _ name arity vis ftype rules) =
  poly2default opts (CFunc name arity vis ftype rules)
poly2default opts fdecl@(CFunc (mn,fname) arity vis qftype rs)
  | isPolyType ftype
  = [(False,fdecl)
    ,(True, CFunc (mn,fname++defTypeSuffix) arity vis
                  (emptyClassType (poly2defaultType opts ftype))
                  [simpleRule [] (applyF (mn,fname) [])])
    ]
  | otherwise
  = [(True, CFunc (mn,fname) arity vis (CQualType clscon ftype) rs)]
 where
  CQualType clscon ftype = defaultQualType qftype

poly2defaultType :: Options -> CTypeExpr -> CTypeExpr
poly2defaultType opts texp = p2dt texp
 where
  p2dt (CTVar _)         = baseType (pre (optDefType opts))
  p2dt (CFuncType t1 t2) = CFuncType (p2dt t1) (p2dt t2)
  p2dt (CTApply t1 t2)   = CTApply (p2dt t1) (p2dt t2)
  p2dt (CTCons ct)       = CTCons ct

-------------------------------------------------------------------------
-- Try to default a qualified type by replacing Num/Integral-constrained
-- types by Int and Fractional-constrained types by Float.
defaultQualType :: CQualTypeExpr -> CQualTypeExpr
defaultQualType (CQualType (CContext allclscon) ftype) =
  CQualType (CContext deffractxt) deffratype
 where
  (numcons,nonnumcons) =
    partition (\ (cls,te) -> (cls == pre "Num" || cls == pre "Integral")
                             && isTVar te)
              allclscon
  defnumtype = def2TConsInType numcons (pre "Int") ftype
  defnumctxt = removeNonTVarClassContexts
                 (map (\ (cls,con) ->
                                (cls, def2TConsInType numcons (pre "Int") con))
                      nonnumcons)

  (fracons,nonfracons) =
    partition (\ (cls,te) -> cls == pre "Fractional" && isTVar te) defnumctxt
  deffratype = def2TConsInType fracons (pre "Float") defnumtype
  deffractxt = removeNonTVarClassContexts
                 (map (\ (cls,con) ->
                              (cls, def2TConsInType fracons (pre "Float") con))
                      nonfracons)

  -- remove constant type class contexts
  removeNonTVarClassContexts = filter (\ (_,te) -> isTVar te)

  -- replace all type variables (occurring in the first list of class
  -- constraints) by the type constructor (second argument) in a given
  -- type expression (third argument)
  def2TConsInType clscons tcons texp =
    foldr (tvar2TCons tcons) texp (map snd clscons)

  -- substitute a type variable by type Int in a type
  tvar2TCons tcons texp = case texp of
    CTVar tv -> substTVar tv (CTCons tcons)
    _        -> id

  -- substitute a type variable by a type expression in a type expression:
  substTVar tvariname texp =
    trCTypeExpr (\tv -> if tv==tvariname then texp else CTVar tv)
                CTCons CFuncType CTApply

  isTVar te = case te of CTVar _ -> True
                         _       -> False

-- Add a "Show" class context to all types occurring in the context.
addShowContext :: CContext -> CContext
addShowContext (CContext clscons) =
  CContext (nub (clscons ++ (map (\t -> (pre "Show",t)) (map snd clscons))))

-------------------------------------------------------------------------

-- Transforms a possibly changed test name (like "test_ON_BASETYPE")
-- back to its original name.
orgTestName :: QName -> QName
orgTestName (mn,tname)
  | defTypeSuffix `isSuffixOf` tname
  = orgTestName (mn, stripSuffix tname defTypeSuffix)
  | isDetSuffix `isSuffixOf` tname
  = orgTestName (mn, take (length tname - 15) tname)
  | postCondSuffix `isSuffixOf` tname
  = orgTestName (mn, stripSuffix tname postCondSuffix)
  | satSpecSuffix `isSuffixOf` tname
  = orgTestName (mn, stripSuffix tname satSpecSuffix)
  | otherwise = (mn,tname)

-- This function implements the first phase of CurryCheck: it analyses
-- a module to be checked, i.e., it finds the tests, creates new tests
-- (e.g., for polymorphic properties, deterministic functions, post
-- conditions, specifications)
-- and generates a copy of the module appropriate for the main operation
-- of CurryCheck (e.g., all operations are made public).
-- If there are determinism tests, it also generates a second copy
-- where all deterministic functions are defined as non-deterministic
-- so that these definitions are tested.
analyseModule :: Options -> String -> IO [TestModule]
analyseModule opts modname = do
  putStrIfNormal opts $ withColor opts blue $
                        "Analyzing module '" ++ modname ++ "'...\n"
  catch (readCurryWithParseOptions modname (setQuiet True defaultParams) >>=
         analyseCurryProg opts modname)
        (\_ -> return [staticErrorTestMod modname
                         ["Module '"++modname++"': incorrect source program"]])

-- Analyse a Curry module for static errors:
staticProgAnalysis :: Options -> String -> String -> CurryProg
                   -> IO ([String],[(QName,String)])
staticProgAnalysis opts modname progtxt prog = do
  putStrIfDetails opts "Checking source code for static errors...\n"
  useerrs <- if optSource opts then checkBlacklistUse prog else return []
  seterrs <- if optSource opts then readFlatCurry modname >>= checkSetUse
                               else return []
  let defruleerrs = if optSource opts then checkDefaultRules prog else []
  untypedprog <- readUntypedCurry modname
  let detuseerrs   = if optSource opts then checkDetUse untypedprog else []
      contracterrs = checkContractUse prog
      staticerrs = concat [seterrs,useerrs,defruleerrs,detuseerrs,contracterrs]
      missingCPP =
       if (containsDefaultRules prog || containsDetOperations untypedprog)
          && not (containsPPOptionLine progtxt)
       then ["'" ++ modname ++
           "' uses default rules or det. operations but not the preprocessor!",
           "Hint: insert line: {-# OPTIONS_CYMAKE -F --pgmF=currypp #-}"]
       else []
  return (missingCPP,staticerrs)

-- Analyse a Curry module and generate property tests:
analyseCurryProg :: Options -> String -> CurryProg -> IO [TestModule]
analyseCurryProg opts modname orgprog = do
  -- First we rename all references to Test.Prop into Test.EasyCheck
  let prog = renameProp2EasyCheck orgprog
  (topdir,srcfilename) <- lookupModuleSourceInLoadPath modname >>=
        return .
        maybe (error $ "Source file of module '"++modname++"' not found!") id
  let srcdir = takeDirectory srcfilename
  putStrLnIfDebug opts $ "Source file: " ++ srcfilename
  prooffiles <- if optProof opts then getProofFiles srcdir else return []
  unless (null prooffiles) $ putStrIfDetails opts $
    unlines ("Proof files found:" : map ("- " ++) prooffiles)
  progtxt <- readFile srcfilename
  (missingCPP,staticoperrs) <- staticProgAnalysis opts modname progtxt prog
  let words      = map firstWord (lines progtxt)
      staticerrs = missingCPP ++ map (showOpError words) staticoperrs
  putStrIfDetails opts "Generating property tests...\n"
  (rawTests,ignoredTests,preCondOps,pubmod) <-
        transformTests opts srcdir . renameCurryModule (modname++"_PUBLIC")
                                   . makeAllPublic $ prog
  let (rawDetTests,ignoredDetTests,pubdetmod) =
        transformDetTests opts prooffiles
              . renameCurryModule (modname++"_PUBLICDET")
              . makeAllPublic $ prog
  unless (not (null staticerrs) || null rawTests && null rawDetTests) $
    putStrIfNormal opts $
      "Properties to be tested:\n" ++
      unwords (map (snd . funcName) (rawTests++rawDetTests)) ++ "\n"
  unless (not (null staticerrs) || null ignoredTests && null ignoredDetTests) $
    putStrIfNormal opts $
      "Properties ignored for testing:\n" ++
      unwords (map (snd . funcName) (ignoredTests++ignoredDetTests)) ++ "\n"
  let tm    = TestModule modname
                         (progName pubmod)
                         staticerrs
                         (addLinesNumbers words
                            (map (classifyTest opts pubmod) rawTests))
                         (generatorsOfProg pubmod)
                         preCondOps
      dettm = TestModule modname
                         (progName pubdetmod)
                         []
                         (addLinesNumbers words
                            (map (classifyTest opts pubdetmod) rawDetTests))
                         (generatorsOfProg pubmod)
                         []
  when (testThisModule tm) $ writeCurryProgram opts topdir pubmod ""
  when (testThisModule dettm) $ writeCurryProgram opts topdir pubdetmod ""
  return (if testThisModule dettm then [tm,dettm] else [tm])
 where
  showOpError words (qf,err) =
    snd qf ++ " (module " ++ modname ++ ", line " ++
    show (getLineNumber words qf) ++"): " ++ err

  addLinesNumbers words = map (addLineNumber words)

  addLineNumber :: [String] -> Test -> Test
  addLineNumber words (PropTest name texp _) =
    PropTest   name texp $ getLineNumber words (orgTestName name)
  addLineNumber words (IOTest name _) =
    IOTest name $ getLineNumber words (orgTestName name)
  addLineNumber words (EquivTest name f1 f2 texp _) =
    EquivTest name f1 f2 texp $ getLineNumber words (orgTestName name)

  getLineNumber :: [String] -> QName -> Int
  getLineNumber words (_, name) = maybe 0 (+1) (elemIndex name words)

-- Extracts all user-defined defined generators defined in a module.
generatorsOfProg :: CurryProg -> [QName]
generatorsOfProg = map funcName . filter isGen . functions
 where
   isGen fdecl = "gen" `isPrefixOf` snd (funcName fdecl) &&
                 isSearchTreeType (resultType (typeOfQualType (funcType fdecl)))

   isSearchTreeType (CTVar _)       = False
   isSearchTreeType (CFuncType _ _) = False
   isSearchTreeType (CTCons _)       = False
   isSearchTreeType te@(CTApply _ _) =
     maybe False ((==searchTreeTC) . fst) (tconsArgsOfType te)

-------------------------------------------------------------------------
-- Auxiliaries to support equivalence checking of operations.

-- Create data type with explicit bottom constructors.
genBottomType :: String -> FC.TypeDecl -> CTypeDecl
genBottomType _ (FC.TypeSyn _ _ _ _) =
  error "genBottomType: cannot translate type synonyms"
genBottomType mainmod (FC.Type qtc@(_,tc) _ tvars consdecls) =
  CType (mainmod,t2bt tc) Public (map transTVar tvars)
        (simpleCCons (mainmod,"Bot_"++transQN tc) Public [] :
         if isPrimExtType qtc
           then [simpleCCons (mainmod,"Value_"++tc) Public [baseType qtc]]
           else map transConsDecl consdecls)
        [pre "Eq"]
 where
  transConsDecl (FC.Cons (_,cons) _ _ argtypes) =
    simpleCCons (mainmod,t2bt cons) Public (map transTypeExpr argtypes)

  transTypeExpr (FC.TVar i) = CTVar (transTVar i)
  transTypeExpr (FC.FuncType t1 t2) =
    CFuncType (transTypeExpr t1) (transTypeExpr t2)
  transTypeExpr (FC.TCons (_,tcons) tes) =
    applyTC (mainmod,t2bt tcons) (map transTypeExpr tes)
  transTypeExpr (FC.ForallType _ _) =
    error "genBottomType: cannot handle forall types"

  transTVar i = (i,'a':show i)

-- Is the type name an external primitive prelude type?
isPrimExtType :: QName -> Bool
isPrimExtType (mn,tc) = mn == preludeName && tc `elem` ["Int","Float","Char"]

-- Default value for external basic prelude types.
defaultValueOfBasicExtType :: String -> CLiteral
<<<<<<< HEAD
defaultValueOfBasicExtType qn
  | qn == "Int"   = CIntc   0
  | qn == "Float" = CFloatc 0.0
  | qn == "Char"  = CCharc  'A'
  | otherwise     = error $ "defaultValueOfBasicExtType: unknown type: "++qn

ctype2BotType :: String -> CTypeExpr -> CTypeExpr
ctype2BotType _ (CTVar i) = CTVar i
ctype2BotType mainmod (CFuncType t1 t2) =
  CFuncType (ctype2BotType mainmod t1) (ctype2BotType mainmod t2)
ctype2BotType mainmod (CTApply t1 t2) =
  CTApply (ctype2BotType mainmod t1) (ctype2BotType mainmod t2)
ctype2BotType mainmod (CTCons qtc) =
  CTCons (mainmod, t2bt (snd qtc))
=======
defaultValueOfBasicExtType tn
  | tn == "Int"   = CIntc   0
  | tn == "Float" = CFloatc 0.0
  | tn == "Char"  = CCharc  'A'
  | otherwise     = error $ "defaultValueOfBasicExtType: unknown type: "++tn

-- Translates a type expression into a similar one where type names
-- are replaced by corresponding bottom type names, e.g., `(Prelude,Ordering)`
-- will be replaced by `(mainmod,P_Ordering)`.
-- If the second argument is `True`, primitive types, like `Int`,
-- will be replaced by `P_Int_Constant` (to select partial constant value
-- generators).
ctype2BotType :: String -> Bool -> CTypeExpr -> CTypeExpr
ctype2BotType _ _ (CTVar i) = CTVar i
ctype2BotType mainmod con (CFuncType t1 t2) =
  CFuncType (ctype2BotType mainmod con t1) (ctype2BotType mainmod con t2)
ctype2BotType mainmod con (CTApply t1 t2) =
  CTApply (ctype2BotType mainmod con t1) (ctype2BotType mainmod con t2)
ctype2BotType mainmod con (CTCons qtc) =
  CTCons (mainmod, t2bt (snd qtc) ++
                   if con && isPrimExtType qtc then "_Constant" else "")
>>>>>>> a7704c48

-- Translate a type constructor name to its bottom type constructor name
t2bt :: String -> String
t2bt s = "P_" ++ transQN s

-------------------------------------------------------------------------
-- Create `peval_` operation for a data type with explicit bottom constructors
-- according to the following scheme:
{-
peval_AB :: AB -> P_AB -> P_AB
peval_AB _ Bot_AB = Bot_AB                 -- no evaluation
peval_AB A P_A    = P_A
peval_AB B P_B    = P_B

peval_C :: C -> P_C -> P_C
peval_C _     Bot_C   = Bot_C              -- no evaluation
peval_C (C x) (P_C y) = P_C (peval_AB x y)

f_equiv_g x p = peval_C (f x) p <~> peval_C (g x) p
-}
genPeval :: String -> FC.TypeDecl -> CFuncDecl
genPeval _ (FC.TypeSyn _ _ _ _) =
  error "genPeval: cannot translate type synonyms"
genPeval mainmod (FC.Type qtc@(_,tc) _ tvars consdecls) =
  cmtfunc ("Evaluate a `"++tc++"` value up to a partial approxmiation.")
    (mainmod,"peval_"++transQN tc) 1 Public
    (emptyClassType
      (foldr1 (~>) (map (\ (a,b) -> CTVar a ~> CTVar b ~> CTVar b)
                        (zip polyavars polyrvars) ++
                    [applyTC qtc (map CTVar polyavars),
                     applyTC (mainmod,t2bt tc) (map CTVar polyrvars),
                     applyTC (mainmod,t2bt tc) (map CTVar polyrvars)])))
    (simpleRule (map CPVar (polyavars ++ [(0,"_")]) ++ [CPComb botSym []])
                (constF botSym) :
     if isPrimExtType qtc
       then [valueRule]
       else map genConsRule consdecls)
 where
  botSym = (mainmod,"Bot_"++transQN tc) -- bottom constructor

  -- variables for polymorphic type arguments:
  polyavars = [ (i,"a"++show i) | i <- tvars]
  polyrvars = [ (i,"b"++show i) | i <- tvars]

  genConsRule (FC.Cons qc@(_,cons) _ _ argtypes) =
    let args  = [(i,"x"++show i) | i <- [0 .. length argtypes - 1]]
        pargs = [(i,"y"++show i) | i <- [0 .. length argtypes - 1]]
        pcons = (mainmod,t2bt cons)
    in simpleRule (map CPVar polyavars ++
                   [CPComb qc (map CPVar args), CPComb pcons (map CPVar pargs)])
         (applyF pcons
                 (map (\ (e1,e2,te) ->
                        applyE (ftype2pvalOf mainmod "peval" polyavars te)
                               [e1,e2])
                      (zip3 (map CVar args) (map CVar pargs) argtypes)))

  valueRule =
    let xvar    = (0,"x")
        yvar    = (1,"y")
        valcons = (mainmod,"Value_"++tc)
    in guardedRule [CPVar xvar, CPComb valcons [CPVar yvar]]
                   [(constF (pre "True"), --applyF (pre "=:=") [CVar xvar, CVar yvar],
                     applyF valcons [CVar xvar])]
                   []

-------------------------------------------------------------------------
-- Create `pvalOf` operation for a data type with explicit bottom constructors
-- according to the following scheme:
{-
pvalOf_AB :: AB -> P_AB
pvalOf_AB _ = Bot_AB
pvalOf_AB A = P_A
pvalOf_AB B = P_B

pvalOf_C :: C -> P_C
pvalOf_C _     = Bot_C
pvalOf_C (C x) = P_C (pvalOf_AB x)

f_equiv_g x = pvalOf_C (f x) <~> pvalOf_C (g x)
-}
genPValOf :: String -> FC.TypeDecl -> CFuncDecl
genPValOf _ (FC.TypeSyn _ _ _ _) =
  error "genPValOf: cannot translate type synonyms"
genPValOf mainmod (FC.Type qtc@(_,tc) _ tvars consdecls) =
  cmtfunc ("Map a `"++tc++"` value into all its partial approximations.")
    (mainmod,"pvalOf_"++transQN tc) 1 Public
    (emptyClassType
      (foldr1 (~>) (map (\ (a,b) -> CTVar a ~> CTVar b)
                        (zip polyavars polyrvars) ++
                    [applyTC qtc (map CTVar polyavars),
                     applyTC (mainmod,t2bt tc) (map CTVar polyrvars)])))
    (simpleRule (map CPVar (polyavars ++ [(0,"_")]))
                (constF (mainmod,"Bot_"++transQN tc)) :
     if isPrimExtType qtc
       then [valueRule]
       else map genConsRule consdecls)
 where
  -- variables for polymorphic type arguments:
  polyavars = [ (i,"a"++show i) | i <- tvars]
  polyrvars = [ (i,"b"++show i) | i <- tvars]

  genConsRule (FC.Cons qc@(_,cons) _ _ argtypes) =
    let args = [(i,"x"++show i) | i <- [0 .. length argtypes - 1]]
    in simpleRule (map CPVar polyavars ++ [CPComb qc (map CPVar args)])
         (applyF (mainmod,t2bt cons)
            (map (\ (e,te) ->
                   applyE (ftype2pvalOf mainmod "pvalOf" polyavars te) [e])
                 (zip (map CVar args) argtypes)))

  valueRule =
    let var = (0,"x")
    in simpleRule [CPVar var] (applyF (mainmod,"Value_"++tc) [CVar var])


-- Translate a FlatCurry type into a corresponding call to `pvalOf`:
ftype2pvalOf :: String -> String -> [(Int,String)] -> FC.TypeExpr -> CExpr
ftype2pvalOf mainmod pvalname polyvars (FC.TCons (_,tc) texps) =
  applyF (mainmod,pvalname++"_"++transQN tc)
         (map (ftype2pvalOf mainmod pvalname polyvars) texps)
ftype2pvalOf _ _ _ (FC.FuncType _ _) =
  error "genPValOf: cannot handle functional types in as constructor args"
ftype2pvalOf _ _ polyvars (FC.TVar i) =
  maybe (error "genPValOf: unbound type variable")
        CVar
        (find ((==i) . fst) polyvars)
ftype2pvalOf _ _ _ (FC.ForallType _ _) =
  error "genPValOf: forall type occurred"

-- Translate an AbstractCurry type into a corresponding call to the
-- given type-structured operation defined in mainmod,
-- e.g., `pvalOf_` or `from_P_`:
ctype2typeop :: String -> String -> CTypeExpr -> CExpr
ctype2typeop mainmod opname (CTCons (_,tc)) =
  constF (mainmod,opname++transQN tc)
ctype2typeop mainmod opname te@(CTApply _ _) =
  maybe (error "genPValOf: cannot handle type applications")
        (\ ((_,tc),targs) -> applyF (mainmod,opname++transQN tc)
                                    (map (ctype2typeop mainmod opname) targs))
        (tconsArgsOfType te)
ctype2typeop _ _ (CFuncType _ _) =
  error "genPValOf: cannot handle functional types in as constructor args"
ctype2typeop _ _ (CTVar _) = error "genPValOf: unbound type variable"


-------------------------------------------------------------------------
-- Create a instance declaration for `Show` for a data type with
-- explicit bottom constructors according to the following scheme:
{-
instance Show P_AB where
  show Bot_AB = "failed"
  show P_A    = "A"
  show P_B    = "B"
  
instance Show P_C where
  show Bot_C   = "failed"
  show (P_C x) = "(C" ++ show x ")"

-}
genShowP :: String -> FC.TypeDecl -> CInstanceDecl
genShowP _ (FC.TypeSyn _ _ _ _) =
  error "genShowP: cannot translate type synonyms"
genShowP mainmod (FC.Type qtc@(_,tc) _ tvars consdecls) =
  CInstance (pre "Show")
            (CContext (map (\tv -> (pre "Show", CTVar tv)) polyavars))
            (applyTC (mainmod,t2bt tc) (map CTVar polyavars))
   [cfunc
    (pre "show") 1 Public
    (emptyClassType
      (applyTC (mainmod,t2bt tc) (map CTVar polyavars) ~> stringType))
    (simpleRule [CPComb (mainmod, "Bot_" ++ transQN tc) []]
                (constF (mainmod, "bottomValue")) :
     if isPrimExtType qtc
       then [valueRule]
       else map genConsRule consdecls)]
 where
  -- variables for polymorphic type arguments:
  polyavars = [ (i,"a"++show i) | i <- tvars]
  
  genConsRule (FC.Cons (_,cons) _ _ argtypes) =
    let args = [(i,"x"++show i) | i <- [0 .. length argtypes - 1]]
        showargs = map (\v -> applyF (pre "show") [CVar v]) args
    in simpleRule [CPComb (mainmod,t2bt cons) (map CPVar args)]
         (if null showargs
            then string2ac cons
            else applyF (mainmod,"constrValue")
                        [list2ac (string2ac cons : showargs)])

  valueRule =
    let var = (0,"x")
    in simpleRule [CPComb (mainmod,"Value_"++tc) [CPVar var]]
                  (applyF (pre "show") [CVar var])

-------------------------------------------------------------------------
-- Create `from_P_` operation for a data type with explicit bottom constructors
-- according to the following scheme:
{-
from_P_AB :: P_AB -> AB
from_P_AB Bot_AB = failed
from_P_AB P_A    = A
from_P_AB P_B    = B

from_P_C :: C -> P_C
from_P_C Bot_C   = failed
from_P_C (P_C x) = C (from_P_AB x)

-}
genFromP :: String -> FC.TypeDecl -> CFuncDecl
genFromP _ (FC.TypeSyn _ _ _ _) =
  error "genFromP: cannot translate type synonyms"
genFromP mainmod (FC.Type qtc@(_,tc) _ tvars consdecls) =
  cmtfunc ("Map a partial `"++tc++"` value into its real value (or fail).")
    (mainmod,"from_P_"++transQN tc) 1 Public
    (emptyClassType
      (foldr1 (~>) (map (\ (a,b) -> CTVar a ~> CTVar b)
                        (zip polyavars polyrvars) ++
                    [applyTC (mainmod,t2bt tc) (map CTVar polyavars),
                     applyTC qtc (map CTVar polyrvars)])))
    (simpleRule (map CPVar polyavars ++
                 [CPComb (mainmod,"Bot_"++transQN tc) []])
                (constF (pre "failed")) :
     if isPrimExtType qtc
       then [valueRule]
       else map genConsRule consdecls)
 where
  -- variables for polymorphic type arguments:
  polyavars = [ (i,"a"++show i) | i <- tvars]
  polyrvars = [ (i,"b"++show i) | i <- tvars]
  
  genConsRule (FC.Cons qc@(_,cons) _ _ argtypes) =
    let args = [(i,"x"++show i) | i <- [0 .. length argtypes - 1]]
    in simpleRule (map CPVar polyavars ++
                   [CPComb (mainmod,t2bt cons) (map CPVar args)])
         (applyF qc
            (map (\ (e,te) ->
                   applyE (ftype2fromP mainmod "from_P_" polyavars te) [e])
                 (zip (map CVar args) argtypes)))

  valueRule =
    let var = (0,"x")
    in simpleRule [CPComb (mainmod,"Value_"++tc) [CPVar var]] (CVar var)

-- Translate a FlatCurry type into a corresponding call to `fromp`:
ftype2fromP :: String -> String -> [(Int,String)] -> FC.TypeExpr -> CExpr
ftype2fromP mainmod pvalname polyvars (FC.TCons (_,tc) texps) =
  applyF (mainmod,pvalname++transQN tc)
         (map (ftype2fromP mainmod pvalname polyvars) texps)
ftype2fromP _ _ _ (FC.FuncType _ _) =
  error "genFromP: cannot handle functional types in as constructor args"
ftype2fromP _ _ polyvars (FC.TVar i) =
  maybe (error "genFromP: unbound type variable")
        CVar
        (find ((==i) . fst) polyvars)
ftype2fromP _ _ _ (FC.ForallType _ _) =
  error "genFromP: forall type occurred"


-------------------------------------------------------------------------
-- Translate an AbstractCurry type declaration into a FlatCurry type decl:
ctypedecl2ftypedecl :: CTypeDecl -> FC.TypeDecl
ctypedecl2ftypedecl (CTypeSyn _ _ _ _) =
  error "ctypedecl2ftypedecl: cannot translate type synonyms"
ctypedecl2ftypedecl (CNewType _ _ _ _ _) =
  error "ctypedecl2ftypedecl: cannot translate newtype"
ctypedecl2ftypedecl (CType qtc _ tvars consdecls _) =
  FC.Type qtc FC.Public (map fst tvars) (map transConsDecl consdecls)
 where
  transConsDecl (CCons _ _ qc _ argtypes) =
    FC.Cons qc (length argtypes) FC.Public (map transTypeExpr argtypes)
  transConsDecl (CRecord _ _ _ _ _) =
    error "ctypedecl2ftypedecl: cannot translate records"

  transTypeExpr (CTVar (i,_)) = FC.TVar i
  transTypeExpr (CFuncType t1 t2) =
    FC.FuncType (transTypeExpr t1) (transTypeExpr t2)
  transTypeExpr (CTCons qtcons) = FC.TCons qtcons []
  transTypeExpr te@(CTApply _ _) =
    maybe (error "ctypedecl2ftypedecl: cannot translate type applications")
          (\ (qtcons,tes) -> FC.TCons qtcons (map transTypeExpr tes))
          (tconsArgsOfType te)

-------------------------------------------------------------------------
-- Create the main test module containing all tests of all test modules as
-- a Curry program with name `mainmod`.
-- The main test module contains a wrapper operation for each test
-- and a main function to execute these tests.
-- Furthermore, if PAKCS is used, test data generators
-- for user-defined types are automatically generated.
genMainTestModule :: Options -> String -> [TestModule] -> IO [Test]
genMainTestModule opts mainmod orgtestmods = do
  let alltests     = concatMap propTests orgtestmods
      equivtestops = nub (concatMap equivTestOps alltests)
  terminfos <- if optEquiv opts == Autoselect
                 then getTerminationInfos opts (nub (map fst equivtestops))
                 else return (const False)
  prodinfos <- if optEquiv opts == Safe
                 then getProductivityInfos opts (nub (map fst equivtestops))
                 else return (const NoInfo)
  unsafeinfos <- if optIOTest opts
                   then return (const [])
                   else getUnsafeModuleInfos opts
                          (nub (map (fst . testName) alltests))
  let (testmods,rmtestnames) = removeNonExecTests opts unsafeinfos orgtestmods
      testtypes = nub (concatMap userTestDataOfModule testmods)
  unless (null rmtestnames) $ do
    putStrIfNormal opts $ unlines
      [withColor opts red $ "Properties not tested (due to I/O or unsafe):",
       unwords (map snd rmtestnames)]
  (fcprogs,testtypedecls) <- collectAllTestTypeDecls opts [] [] testtypes
  let equvatypes = map fst (filter snd testtypedecls)
  equvrtypes <- collectAllTestTypeDecls opts fcprogs []
                     (map (\t->(t,True))
                          (nub (concatMap equivPropTypes testmods)))
                     >>= return . map fst . snd
  let bottypes   = map (genBottomType mainmod) (union equvatypes equvrtypes)
      showinsts  = map (genShowP  mainmod) (union equvatypes equvrtypes)
      frompfuns  = map (genFromP  mainmod) equvatypes
      pevalfuns  = map (genPeval  mainmod) equvrtypes
      pvalfuns   = map (genPValOf mainmod) equvrtypes
      generators = map (genTestDataGenerator mainmod)
                       (map fst (filter (not . snd) testtypedecls) ++
                        map ctypedecl2ftypedecl bottypes) ++
                   map (genPartialPrimDataGenerator mainmod)
                       (map FCG.typeName
                            (filter (isPrimExtType . FCG.typeName) equvrtypes))
  testfuncs <- liftM concat
                 (mapM (genTestFuncs opts terminfos prodinfos mainmod) testmods)
  let mainFunction = genMainFunction opts mainmod testfuncs
      imports      = nub $ [ easyCheckModule, easyCheckExecModule
                           , searchTreeModule, generatorModule
                           , "List", "AnsiCodes", "Char", "Maybe", "System"
                           , "Profile" ] ++
                           map (fst . fst) testtypes ++
                           map testModuleName testmods
  appendix <- readFile (packagePath </> "include" </> "TestAppendix.curry")
  writeCurryProgram opts "."
    (CurryProg mainmod imports Nothing [] showinsts bottypes
               (mainFunction : testfuncs ++ generators ++
                               frompfuns ++ pvalfuns ++ pevalfuns)
               [])
    appendix
  let (finaltests,droppedtests) =
           partition ((`elem` map (snd . funcName) testfuncs) . genTestName)
                     (concatMap propTests testmods)
  unless (null droppedtests) $ putStrIfNormal opts $
    "\nPOSSIBLY NON-TERMINATING TESTS REMOVED: " ++
    unwords (map (snd . testName) droppedtests) ++ "\n"
  return finaltests

-- Generates the main function which executes all property tests
-- of all test modules.
genMainFunction :: Options -> String -> [CFuncDecl] -> CFuncDecl
genMainFunction opts testModule testfuncs =
  CFunc (testModule, "main") 0 Public (emptyClassType (ioType unitType))
        [simpleRule [] body]
 where
  body = CDoExpr $
     (if isQuiet opts
        then []
        else [CSExpr (applyF (pre "putStrLn")
                             [string2ac "Executing all tests..."])]) ++
     [ CSPat (cpvar "x1") $ -- run all tests:
          applyF (testModule, "runPropertyTests")
                 [constF (pre (if optColor opts then "True" else "False")),
                  constF (pre (if optTime  opts then "True" else "False")),
                  list2ac $ map (constF . funcName) testfuncs]
     , CSExpr $ applyF (pre "when")
                  [applyF (pre "/=") [cvar "x1", cInt 0],
                   applyF ("System", "exitWith") [cvar "x1"]]
     ]

-- Remove all tests that should not be executed.
-- Thus, if option --noiotest is set, IO tests and tests depending on unsafe
-- modules are removed.
-- Returns the test modules where tests are removed and the names of
-- the removed tests.
removeNonExecTests :: Options -> (QName -> [String]) -> [TestModule]
                   -> ([TestModule], [QName])
removeNonExecTests opts unsafeinfos testmods =
  (map removeTests testmods,
   concatMap (map testName . filter (not . isExecTest) . propTests) testmods)
 where
  removeTests tm = tm { propTests = filter isExecTest (propTests tm) }

  isExecTest test = optIOTest opts ||
                    (not (isIOTest test) && null (unsafeinfos (tmod,tmod)))
   where tmod = dropPublicSuffix (fst (testName test))

-------------------------------------------------------------------------
-- Collect all type declarations for a given list of type
-- constructor names, including the type declarations which are
-- used in these type declarations.
-- To cache already read FlatCurry programs, it gets a list of
-- FlatCurry programs (second argument) and returns a list of
-- FlatCurry programs.
collectAllTestTypeDecls :: Options -> [FC.Prog] -> [(FC.TypeDecl,Bool)]
                        -> [(QName,Bool)]
                        -> IO ([FC.Prog],[(FC.TypeDecl,Bool)])
collectAllTestTypeDecls opts fcprogs tdecls testtypenames = do
  newprogs <- readFlatProgsIfNecessary fcprogs (map (fst . fst) testtypenames)
  let newtesttypedecls = map (findTypeDecl newprogs) testtypenames
      alltesttypedecls = tdecls ++ newtesttypedecls
      newtcons = filter (\ ((mn,_),genpart) -> genpart || mn /= preludeName)
                        (nub (concatMap allTConsOfType newtesttypedecls)
                         \\ map (\(t,p) -> (FCG.typeName t,p)) alltesttypedecls)
  if null newtcons
    then return (newprogs,alltesttypedecls)
    else collectAllTestTypeDecls opts newprogs alltesttypedecls newtcons
 where
  readFlatProgsIfNecessary progs [] = return progs
  readFlatProgsIfNecessary progs (mn:mns) =
    if mn `elem` map FCG.progName progs
      then readFlatProgsIfNecessary progs mns
      else do putStrIfDetails opts $
                "Reading data types defined in module '" ++ mn ++ "'...\n"
              fprog <- readFlatCurry mn
              readFlatProgsIfNecessary (fprog:progs) mns

  -- gets the type declaration for a given type constructor
  -- (could be improved by caching programs that are already read)
  findTypeDecl :: [FC.Prog] -> (QName,Bool) -> (FC.TypeDecl,Bool)
  findTypeDecl fcyprogs (qt@(mn,_),genpartial) =
    let fprog = maybe (error $ "Cannot find module " ++ mn)
                      id
                      (find (\p -> FCG.progName p == mn) fcyprogs)
    in maybe (error $ "Definition of type '" ++ FC.showQNameInModule "" qt ++
                      "' not found!")
             (\td -> (td,genpartial))
             (find (\t -> FCG.typeName t == qt) (FCG.progTypes fprog))

  allTConsOfType :: (FC.TypeDecl,Bool) -> [(QName,Bool)]
  allTConsOfType (td,genpart) = map (\t->(t,genpart)) (allTConsInDecl td)

  -- compute all type constructors used in a type declaration
  allTConsInDecl :: FC.TypeDecl -> [QName]
  allTConsInDecl = FCG.trType (\_ _ _ -> concatMap allTConsInConsDecl)
                              (\_ _ _ -> allTConsInTypeExpr)

  allTConsInConsDecl :: FC.ConsDecl -> [QName]
  allTConsInConsDecl = FCG.trCons (\_ _ _ -> concatMap allTConsInTypeExpr)

  allTConsInTypeExpr :: FC.TypeExpr -> [QName]
  allTConsInTypeExpr =
    FCG.trTypeExpr (\_ -> []) (\tc targs -> tc : concat targs) (++) (flip const)

-------------------------------------------------------------------------
-- Generates a test data generator for a given type declaration.
genTestDataGenerator :: String -> FC.TypeDecl -> CFuncDecl
genTestDataGenerator mainmod tdecl = type2genData tdecl
 where
  qt       = FCG.typeName tdecl
  qtString = FC.showQNameInModule "" qt

  type2genData (FC.TypeSyn _ _ _ _) =
    error $ "Cannot create generator for type synonym " ++ qtString
  type2genData (FC.Type _ _ tvars cdecls)
    | null cdecls
    = error $ "Cannot create value generator for type '" ++ qtString ++
              "' without constructors!"
    | otherwise
    = cmtfunc
        ("Generator for " ++ "`" ++ qtString ++ "` values.")
        (typename2genopname mainmod [] qt) (length tvars) Public
        (emptyClassType
          (foldr (~>) (CTApply (CTCons searchTreeTC) (applyTC qt ctvars))
                      (map (\v -> applyTC searchTreeTC [v]) ctvars)))
        [simpleRule (map CPVar cvars)
                    (foldr1 (\e1 e2 -> applyF choiceGen [e1,e2])
                            (map cons2gen cdecls))]
   where
    cons2gen (FC.Cons qn ar _ ctypes)
      | ar>maxArity
      = error $ "Test data constructors with more than " ++ show maxArity ++
                " arguments are currently not supported!"
      | otherwise
      = applyF (generatorModule, "genCons" ++ show ar)
               ([CSymbol qn] ++ map type2gen ctypes)

    type2gen (FC.TVar i) = CVar (i,"a"++show i)
    type2gen (FC.FuncType _ _) =
      error $ "Type '" ++ qtString ++
              "': cannot create value generators for functions!"
    type2gen (FC.TCons qtc argtypes) =
      applyF (typename2genopname mainmod [] qtc) (map type2gen argtypes)
    type2gen (FC.ForallType _ _) =
      error $ "Type '" ++ qtString ++
              "': cannot create value generators for forall types!"

    ctvars = map (\i -> CTVar (i,"a"++show i)) tvars
    cvars  = map (\i -> (i,"a"++show i)) tvars

-- Generates a test data generator for a partial primitive type
-- where some constant is used as a value (instead of generating all values).
-- This reduces the search space when partial results are needed
-- during equivalence checking.
-- For instance, for integers, the following data generator is created:
--
--     gen_M_P_Int :: SearchTree P_Int
--     gen_M_P_Int = genCons0 Bot_Int ||| genCons1 Value_Int (Value 0)
genPartialPrimDataGenerator :: String -> QName -> CFuncDecl
genPartialPrimDataGenerator mainmod (_,tn) =
  cmtfunc
    ("Generator for (constant) partial " ++ "`" ++ tn ++ "` values.")
    (mainmod, "gen_" ++ mainmod ++ "_P_" ++ tn ++ "_Constant")
    0 Public
    (emptyClassType (applyTC searchTreeTC [baseType (mainmod,t2bt tn)]))
    [simpleRule []
      (applyF choiceGen
        [applyF (generatorModule, "genCons0") [constF (mainmod,"Bot_"++tn)],
         applyF (generatorModule, "genCons1")
           [constF (mainmod,"Value_"++tn),
            applyF (searchTreeModule,"Value")
                   [CLit (defaultValueOfBasicExtType tn)]]])]

-------------------------------------------------------------------------
-- remove the generated files (except if option "--keep" is set)
cleanup :: Options -> String -> [TestModule] -> IO ()
cleanup opts mainmod modules =
  unless (optKeep opts) $ do
    removeCurryModule mainmod
    mapIO_ removeCurryModule (map testModuleName modules)
 where
  removeCurryModule modname =
    lookupModuleSourceInLoadPath modname >>=
    maybe done
          (\ (_,srcfilename) -> do
            system $ installDir </> "bin" </> "cleancurry" ++ " " ++ modname
            system $ "rm -f " ++ srcfilename
            done )

-- Show some statistics about number of tests:
showTestStatistics :: Options -> [Test] -> String
showTestStatistics opts tests =
  let numtests  = sumOf (const True)
      unittests = sumOf isUnitTest
      proptests = sumOf isPropTest
      equvtests = sumOf isEquivTest
      iotests   = sumOf isIOTest
   in "TOTAL NUMBER OF TESTS: " ++ show numtests ++
      " (UNIT: " ++ show unittests ++ ", PROPERTIES: " ++
      show proptests ++ ", EQUIVALENCE: " ++ show equvtests ++
      (if optIOTest opts then ", IO: " ++ show iotests else "") ++ ")"
 where
  sumOf p = length . filter p $ tests

-------------------------------------------------------------------------
main :: IO ()
main = do
  argv <- getArgs
  pid  <- getPID
  let (funopts, args, opterrors) = getOpt Permute options argv
  opts <- processOpts (foldl (flip id) defaultOptions funopts)
  unless (null opterrors)
         (putStr (unlines opterrors) >> putStrLn usageText >> exitWith 1)
  putStrIfNormal opts ccBanner
  when (null args || optHelp opts) (putStrLn usageText >> exitWith 1)
  let mods = map stripCurrySuffix args
  mapIO_ checkModuleName mods
  testModules <- mapIO (analyseModule opts) mods
  let staticerrs       = concatMap staticErrors (concat testModules)
      finaltestmodules = filter testThisModule (concat testModules)
      testmodname = if null (optMainProg opts)
                      then "TEST" ++ show pid
                      else optMainProg opts
  if not (null staticerrs)
   then do showStaticErrors opts staticerrs
           putStrLn $ withColor opts red "Testing aborted!"
           cleanup opts testmodname finaltestmodules
           exitWith 1
   else if null finaltestmodules then exitWith 0 else do
    putStrIfNormal opts $ withColor opts blue $
                          "Generating main test module '"++testmodname++"'..."
    putStrIfDetails opts "\n"
    finaltests <- genMainTestModule opts testmodname finaltestmodules
    showGeneratedModule opts "main test" testmodname
    putStrIfNormal opts $ withColor opts blue $ "and compiling it...\n"
    ecurrypath <- getEnv "CURRYPATH"
    let currypath = case ecurrypath of ':':_ -> '.':ecurrypath
                                       _     -> ecurrypath
    let runcmd = unwords $
                   [ installDir </> "bin" </> "curry"
                   , "--noreadline"
                   , ":set -time"
                   , ":set " ++ if optVerb opts > 3 then "v1" else "v0"
                   , ":set parser -Wnone"
                   , if null currypath then "" else ":set path " ++ currypath
                   , ":l "++testmodname,":eval main :q" ]
    putStrLnIfDebug opts $ "Executing command:\n" ++ runcmd
    ret <- system runcmd
    cleanup opts testmodname finaltestmodules
    unless (isQuiet opts || ret /= 0) $
      putStrLn $ withColor opts green $ showTestStatistics opts finaltests
    exitWith ret
 where
  showStaticErrors opts errs = putStrLn $ withColor opts red $
    unlines (line : "STATIC ERRORS IN PROGRAMS:" : errs) ++ line

  checkModuleName mn =
    when (pathSeparator `elem` mn) $ do
      putStrLn $ "Module names with path prefixes not allowed: " ++ mn
      exitWith 1

  line = take 78 (repeat '=')

showGeneratedModule :: Options -> String -> String -> IO ()
showGeneratedModule opts mkind modname = when (optVerb opts > 3) $ do
  putStrLn $ '\n' : line
  putStrLn $ "Generated " ++ mkind ++ " module `" ++ modname ++ ".curry':"
  putStrLn line
  readFile (modname ++ ".curry") >>= putStr
  putStrLn line
 where
  line = take 78 (repeat '=')

-------------------------------------------------------------------------
-- Auxiliaries

-- Rename all module references to "Test.Prop" into "Test.EasyCheck"
renameProp2EasyCheck :: CurryProg -> CurryProg
renameProp2EasyCheck prog =
  updCProg id (map rnmMod) id id id id id id
           (updQNamesInCProg (\ (mod,n) -> (rnmMod mod,n)) prog)
 where
  rnmMod mod | mod == propModule = easyCheckModule
             | otherwise         = mod

-- Extracts the first word of a string
firstWord :: String -> String
firstWord = head . splitOn "\t" . head . splitOn " "

-- Strips a suffix from a string.
stripSuffix :: String -> String -> String
stripSuffix str suf = if suf `isSuffixOf` str
                      then take (length str - length suf) str
                      else str

-- Translate a module name to an identifier, i.e., replace '.' by '_':
modNameToId :: String -> String
modNameToId = intercalate "_" . split (=='.')

-- Computes the arity from a type expression.
arityOfType :: CTypeExpr -> Int
arityOfType = length . argTypes

--- Name of the SearchTree module.
searchTreeModule :: String
searchTreeModule = "SearchTree"

--- Name of SearchTree type constructor.
searchTreeTC :: QName
searchTreeTC = (searchTreeModule,"SearchTree")

--- Name of the SearchTreeGenerator module.
generatorModule :: String
generatorModule = "SearchTreeGenerators"

choiceGen :: QName
choiceGen = (generatorModule,"|||")

-- Writes a Curry module (together with an appendix) to its file.
writeCurryProgram :: Options -> String -> CurryProg -> String -> IO ()
writeCurryProgram opts srcdir p appendix = do
  let progfile = srcdir </> modNameToPath (progName p) ++ ".curry"
  putStrLnIfDebug opts $ "Writing program: " ++ progfile
  writeFile progfile
            (ACPretty.showCProg p ++ "\n" ++ appendix ++ "\n")

isPAKCS :: Bool
isPAKCS = curryCompiler == "pakcs"

-- Does a program text contains a OPTIONS_CYMAKE line to call currypp?
containsPPOptionLine :: String -> Bool
containsPPOptionLine = any isOptionLine . lines
 where
   isOptionLine s = "{-# OPTIONS_CYMAKE " `isPrefixOf` s -- -}
                    && "currypp" `isInfixOf` s

tconsOf :: CTypeExpr -> [QName]
tconsOf (CTVar _)           = []
tconsOf (CFuncType from to) = union (tconsOf from) (tconsOf to)
tconsOf (CTCons tc)         = [tc]
tconsOf (CTApply tc ta)     = union (tconsOf tc) (tconsOf ta)

unionOn :: Eq b => (a -> [b]) -> [a] -> [b]
unionOn f = foldr union [] . map f

-- Pretty print an AbstractCurry type expression:
showCTypeExpr :: CTypeExpr -> String
showCTypeExpr = pPrint . ACPretty.ppCTypeExpr ACPretty.defaultOptions

-- Pretty print an AbstractCurry expression:
showCExpr :: CExpr -> String
showCExpr = pPrint . ACPretty.ppCExpr ACPretty.defaultOptions

-- Builds a lambda abstraction. If the argument list is empty,
-- it builts an expression.
cLambda :: [CPattern] -> CExpr -> CExpr
cLambda pats body | null pats = body
                  | otherwise = CLambda pats body

-------------------------------------------------------------------------<|MERGE_RESOLUTION|>--- conflicted
+++ resolved
@@ -969,22 +969,6 @@
 
 -- Default value for external basic prelude types.
 defaultValueOfBasicExtType :: String -> CLiteral
-<<<<<<< HEAD
-defaultValueOfBasicExtType qn
-  | qn == "Int"   = CIntc   0
-  | qn == "Float" = CFloatc 0.0
-  | qn == "Char"  = CCharc  'A'
-  | otherwise     = error $ "defaultValueOfBasicExtType: unknown type: "++qn
-
-ctype2BotType :: String -> CTypeExpr -> CTypeExpr
-ctype2BotType _ (CTVar i) = CTVar i
-ctype2BotType mainmod (CFuncType t1 t2) =
-  CFuncType (ctype2BotType mainmod t1) (ctype2BotType mainmod t2)
-ctype2BotType mainmod (CTApply t1 t2) =
-  CTApply (ctype2BotType mainmod t1) (ctype2BotType mainmod t2)
-ctype2BotType mainmod (CTCons qtc) =
-  CTCons (mainmod, t2bt (snd qtc))
-=======
 defaultValueOfBasicExtType tn
   | tn == "Int"   = CIntc   0
   | tn == "Float" = CFloatc 0.0
@@ -1006,7 +990,6 @@
 ctype2BotType mainmod con (CTCons qtc) =
   CTCons (mainmod, t2bt (snd qtc) ++
                    if con && isPrimExtType qtc then "_Constant" else "")
->>>>>>> a7704c48
 
 -- Translate a type constructor name to its bottom type constructor name
 t2bt :: String -> String
